--- conflicted
+++ resolved
@@ -108,11 +108,7 @@
                 new View.OnClickListener() {
                     @Override
                     public void onClick(View v) {
-<<<<<<< HEAD
-=======
                         actionBar.hide();
-                        boolean finishActivityWhenDone = true;
->>>>>>> d5d7fa10
                         // Never fade on finish because we return to the app that started us (e.g.
                         // Photos), not the home screen.
                         cropImageAndSetWallpaper(imageUri, null, false /* shouldFadeOutOnFinish */);
