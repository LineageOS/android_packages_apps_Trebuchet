--- conflicted
+++ resolved
@@ -51,10 +51,6 @@
 import com.android.quickstep.TouchInteractionService;
 import com.android.quickstep.SystemUiProxy;
 import com.android.quickstep.views.RecentsView;
-<<<<<<< HEAD
-import com.android.systemui.shared.recents.ISystemUiProxy;
-=======
->>>>>>> 2f767469
 
 import java.util.ArrayList;
 
@@ -67,28 +63,12 @@
 
     public static final boolean GO_LOW_RAM_RECENTS_ENABLED = false;
 
-<<<<<<< HEAD
-    private static final String TAG = RecentsUiFactory.class.getSimpleName();
-
-    private static AsyncCommand newSetShelfHeightCmd(Context context) {
-        return (visible, height) -> {
-            ISystemUiProxy sysUiProxy = RecentsModel.INSTANCE.get(context).getSystemUiProxy();
-            if (sysUiProxy == null) return;
-            try {
-                sysUiProxy.setShelfHeight(visible != 0, height);
-            } catch (RemoteException e) {
-                Log.e(TAG, "Error setShelfHeight", e);
-            }
-        };
-    }
-=======
     /**
      * Reusable command for applying the shelf height on the background thread.
      */
     public static final AsyncCommand SET_SHELF_HEIGHT = (context, arg1, arg2) -> {
         SystemUiProxy.INSTANCE.get(context).setShelfHeight(arg1 != 0, arg2);
     };
->>>>>>> 2f767469
 
     public static RotationMode ROTATION_LANDSCAPE = new RotationMode(-90) {
         @Override
@@ -232,14 +212,8 @@
         DeviceProfile profile = launcher.getDeviceProfile();
         boolean visible = (state == NORMAL || state == OVERVIEW) && launcher.isUserActive()
                 && !profile.isVerticalBarLayout();
-<<<<<<< HEAD
-        UiThreadHelper.runAsyncCommand(launcher, newSetShelfHeightCmd(launcher),
-                visible ? 1 : 0, profile.hotseatBarSizePx);
-
-=======
         UiThreadHelper.runAsyncCommand(launcher, SET_SHELF_HEIGHT, visible ? 1 : 0,
                 profile.hotseatBarSizePx);
->>>>>>> 2f767469
         if (state == NORMAL) {
             launcher.<RecentsView>getOverviewPanel().setSwipeDownShouldLaunchApp(false);
         }
