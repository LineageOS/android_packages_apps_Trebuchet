--- conflicted
+++ resolved
@@ -369,11 +369,7 @@
             // recents as a whole needs to translate further to keep up with the app window.
             TaskView runningTaskView = recentsView.getRunningTaskView();
             if (runningTaskView == null) {
-<<<<<<< HEAD
-                runningTaskView = recentsView.getTaskViewAt(recentsView.getCurrentPage());
-=======
                 runningTaskView = recentsView.getCurrentPageTaskView();
->>>>>>> 9353b006
                 if (runningTaskView == null) {
                     // There are no task views in LockTask mode when Overview is enabled.
                     return;
