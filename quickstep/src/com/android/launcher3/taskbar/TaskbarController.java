/*
 * Copyright (C) 2021 The Android Open Source Project
 *
 * Licensed under the Apache License, Version 2.0 (the "License");
 * you may not use this file except in compliance with the License.
 * You may obtain a copy of the License at
 *
 *      http://www.apache.org/licenses/LICENSE-2.0
 *
 * Unless required by applicable law or agreed to in writing, software
 * distributed under the License is distributed on an "AS IS" BASIS,
 * WITHOUT WARRANTIES OR CONDITIONS OF ANY KIND, either express or implied.
 * See the License for the specific language governing permissions and
 * limitations under the License.
 */
package com.android.launcher3.taskbar;

import static android.view.View.GONE;
import static android.view.View.INVISIBLE;
import static android.view.View.VISIBLE;
import static android.view.ViewGroup.LayoutParams.MATCH_PARENT;
import static android.view.WindowManager.LayoutParams.LAYOUT_IN_DISPLAY_CUTOUT_MODE_ALWAYS;
import static android.view.WindowManager.LayoutParams.TYPE_APPLICATION_OVERLAY;

import static com.android.systemui.shared.system.WindowManagerWrapper.ITYPE_BOTTOM_TAPPABLE_ELEMENT;
import static com.android.systemui.shared.system.WindowManagerWrapper.ITYPE_EXTRA_NAVIGATION_BAR;

import android.animation.Animator;
import android.animation.AnimatorListenerAdapter;
import android.app.ActivityOptions;
import android.graphics.PixelFormat;
import android.graphics.Point;
import android.graphics.Rect;
import android.inputmethodservice.InputMethodService;
import android.view.Gravity;
import android.view.MotionEvent;
import android.view.View;
import android.view.WindowManager;

import androidx.annotation.Nullable;

import com.android.launcher3.AbstractFloatingView;
import com.android.launcher3.BaseQuickstepLauncher;
import com.android.launcher3.DeviceProfile;
import com.android.launcher3.LauncherState;
import com.android.launcher3.QuickstepTransitionManager;
import com.android.launcher3.R;
import com.android.launcher3.anim.AlphaUpdateListener;
import com.android.launcher3.anim.PendingAnimation;
import com.android.launcher3.folder.Folder;
import com.android.launcher3.folder.FolderIcon;
import com.android.launcher3.model.data.FolderInfo;
import com.android.launcher3.model.data.ItemInfo;
import com.android.launcher3.states.StateAnimationConfig;
import com.android.launcher3.taskbar.TaskbarNavButtonController.TaskbarButton;
import com.android.launcher3.touch.ItemClickHandler;
import com.android.launcher3.views.ActivityContext;
import com.android.quickstep.AnimatedFloat;
import com.android.quickstep.SysUINavigationMode;
<<<<<<< HEAD
import com.android.quickstep.TaskAnimationManager;
=======
import com.android.quickstep.TouchInteractionService.TaskbarOverviewProxyDelegate;
>>>>>>> b2993d65
import com.android.systemui.shared.recents.model.Task;
import com.android.systemui.shared.system.ActivityManagerWrapper;
import com.android.systemui.shared.system.WindowManagerWrapper;

/**
 * Interfaces with Launcher/WindowManager/SystemUI to determine what to show in TaskbarView.
 */
public class TaskbarController implements TaskbarOverviewProxyDelegate {

    private static final String WINDOW_TITLE = "Taskbar";

    private final TaskbarContainerView mTaskbarContainerView;
    private final TaskbarView mTaskbarViewInApp;
    private final TaskbarView mTaskbarViewOnHome;
    private final ImeBarView mImeBarView;

    private final BaseQuickstepLauncher mLauncher;
    private final WindowManager mWindowManager;
    // Layout width and height of the Taskbar in the default state.
    private final Point mTaskbarSize;
    private final TaskbarStateHandler mTaskbarStateHandler;
    private final TaskbarAnimationController mTaskbarAnimationController;
    private final TaskbarHotseatController mHotseatController;
    private final TaskbarDragController mDragController;
    private final TaskbarNavButtonController mNavButtonController;

    // Initialized in init().
    private WindowManager.LayoutParams mWindowLayoutParams;
    private SysUINavigationMode.Mode mNavMode = SysUINavigationMode.Mode.NO_BUTTON;
    private final SysUINavigationMode.NavigationModeChangeListener mNavigationModeChangeListener =
            this::onNavModeChanged;

    private @Nullable Animator mAnimator;
    private boolean mIsAnimatingToLauncher;

    public TaskbarController(BaseQuickstepLauncher launcher,
            TaskbarContainerView taskbarContainerView, TaskbarView taskbarViewOnHome) {
        mLauncher = launcher;
        mTaskbarContainerView = taskbarContainerView;
        mTaskbarContainerView.construct(createTaskbarContainerViewCallbacks());
        ButtonProvider buttonProvider = new ButtonProvider(launcher);
        mTaskbarViewInApp = mTaskbarContainerView.findViewById(R.id.taskbar_view);
        mTaskbarViewInApp.construct(createTaskbarViewCallbacks(), buttonProvider);
        mTaskbarViewOnHome = taskbarViewOnHome;
<<<<<<< HEAD
        mTaskbarViewOnHome.construct(createTaskbarViewCallbacks());
=======
        mTaskbarViewOnHome.construct(createTaskbarViewCallbacks(), buttonProvider);
        mImeBarView = mTaskbarContainerView.findViewById(R.id.ime_bar_view);
        mImeBarView.construct(buttonProvider);
>>>>>>> b2993d65
        mNavButtonController = new TaskbarNavButtonController(launcher);
        mWindowManager = mLauncher.getWindowManager();
        mTaskbarSize = new Point(MATCH_PARENT, mLauncher.getDeviceProfile().taskbarSize);
        mTaskbarStateHandler = mLauncher.getTaskbarStateHandler();
        mTaskbarAnimationController = new TaskbarAnimationController(mLauncher,
                createTaskbarAnimationControllerCallbacks());
        mHotseatController = new TaskbarHotseatController(mLauncher,
                createTaskbarHotseatControllerCallbacks());
        mDragController = new TaskbarDragController(mLauncher);
    }

    private TaskbarAnimationControllerCallbacks createTaskbarAnimationControllerCallbacks() {
        return new TaskbarAnimationControllerCallbacks() {
            @Override
            public void updateTaskbarBackgroundAlpha(float alpha) {
                mTaskbarContainerView.setTaskbarBackgroundAlpha(alpha);
            }

            @Override
            public void updateTaskbarVisibilityAlpha(float alpha) {
                mTaskbarViewInApp.setAlpha(alpha);
                mTaskbarViewOnHome.setAlpha(alpha);
            }

            @Override
            public void updateImeBarVisibilityAlpha(float alpha) {
                if (mNavMode != SysUINavigationMode.Mode.THREE_BUTTONS) {
                    // TODO Remove sysui IME bar for gesture nav as well
                    return;
                }
                mImeBarView.setAlpha(alpha);
                mImeBarView.setVisibility(alpha == 0 ? GONE : VISIBLE);
            }

            @Override
            public void updateTaskbarScale(float scale) {
                mTaskbarViewInApp.setScaleX(scale);
                mTaskbarViewInApp.setScaleY(scale);
            }

            @Override
            public void updateTaskbarTranslationY(float translationY) {
                if (translationY < 0) {
                    // Resize to accommodate the max translation we'll reach.
                    setTaskbarWindowHeight(mTaskbarSize.y
                            + mLauncher.getHotseat().getTaskbarOffsetY());
                } else {
                    setTaskbarWindowHeight(mTaskbarSize.y);
                }
                mTaskbarViewInApp.setTranslationY(translationY);
            }
        };
    }

    private TaskbarContainerViewCallbacks createTaskbarContainerViewCallbacks() {
        return new TaskbarContainerViewCallbacks() {
            @Override
            public void onViewRemoved() {
                // Ensure no other children present (like Folders, etc)
                for (int i = 0; i < mTaskbarContainerView.getChildCount(); i++) {
                    View v = mTaskbarContainerView.getChildAt(i);
                    if (!((v instanceof TaskbarView) || (v instanceof ImeBarView))){
                        return;
                    }
                }
                setTaskbarWindowFullscreen(false);
            }

            @Override
            public boolean isTaskbarTouchable() {
                return mTaskbarContainerView.getAlpha() > AlphaUpdateListener.ALPHA_CUTOFF_THRESHOLD
                        && (mTaskbarViewInApp.getVisibility() == VISIBLE
                            || mImeBarView.getVisibility() == VISIBLE)
                        && !mIsAnimatingToLauncher;
            }
        };
    }

    private TaskbarViewCallbacks createTaskbarViewCallbacks() {
        return new TaskbarViewCallbacks() {
            @Override
            public View.OnClickListener getItemOnClickListener() {
                return view -> {
                    Object tag = view.getTag();
                    if (tag instanceof Task) {
                        Task task = (Task) tag;
                        ActivityManagerWrapper.getInstance().startActivityFromRecents(task.key,
                                ActivityOptions.makeBasic());
                    } else if (tag instanceof FolderInfo) {
                        FolderIcon folderIcon = (FolderIcon) view;
                        Folder folder = folderIcon.getFolder();

                        setTaskbarWindowFullscreen(true);

                        mTaskbarContainerView.post(() -> {
                            folder.animateOpen();

                            folder.iterateOverItems((itemInfo, itemView) -> {
                                itemView.setOnClickListener(getItemOnClickListener());
                                itemView.setOnLongClickListener(getItemOnLongClickListener());
                                // To play haptic when dragging, like other Taskbar items do.
                                itemView.setHapticFeedbackEnabled(true);
                                return false;
                            });
                        });
                    } else {
                        ItemClickHandler.INSTANCE.onClick(view);
                    }

                    AbstractFloatingView.closeAllOpenViews(
                            mTaskbarContainerView.getTaskbarActivityContext());
                };
            }

            @Override
            public View.OnLongClickListener getItemOnLongClickListener() {
                return mDragController::startSystemDragOnLongClick;
            }

            @Override
            public int getEmptyHotseatViewVisibility(TaskbarView taskbarView) {
                // When on the home screen, we want the empty hotseat views to take up their full
                // space so that the others line up with the home screen hotseat.
                boolean isOnHomeScreen = taskbarView == mTaskbarViewOnHome
                        || mLauncher.hasBeenResumed() || mIsAnimatingToLauncher;
                return isOnHomeScreen ? INVISIBLE : GONE;
            }

            @Override
            public float getNonIconScale(TaskbarView taskbarView) {
                return taskbarView == mTaskbarViewOnHome ? getTaskbarScaleOnHome() : 1f;
            }

            @Override
            public void onItemPositionsChanged(TaskbarView taskbarView) {
                if (taskbarView == mTaskbarViewOnHome) {
                    alignRealHotseatWithTaskbar();
                }
            }

            @Override
            public void onNavigationButtonClick(@TaskbarButton int buttonType) {
                mNavButtonController.onButtonClick(buttonType);
            }
        };
    }

    private TaskbarHotseatControllerCallbacks createTaskbarHotseatControllerCallbacks() {
        return new TaskbarHotseatControllerCallbacks() {
            @Override
            public void updateHotseatItems(ItemInfo[] hotseatItemInfos) {
                mTaskbarViewInApp.updateHotseatItems(hotseatItemInfos);
            }
        };
    }

    /**
     * Initializes the Taskbar, including adding it to the screen.
     */
    public void init() {
        mNavMode = SysUINavigationMode.INSTANCE.get(mLauncher)
                .addModeChangeListener(mNavigationModeChangeListener);
        mTaskbarViewInApp.init(mHotseatController.getNumHotseatIcons(), mNavMode);
        mTaskbarViewOnHome.init(mHotseatController.getNumHotseatIcons(), mNavMode);
        mTaskbarContainerView.init(mTaskbarViewInApp);
        mImeBarView.init(createTaskbarViewCallbacks());
        addToWindowManager();
        mTaskbarStateHandler.setTaskbarCallbacks(createTaskbarStateHandlerCallbacks());
        mTaskbarAnimationController.init();
        mHotseatController.init();

        setWhichTaskbarViewIsVisible(mLauncher.hasBeenResumed()
                ? mTaskbarViewOnHome
                : mTaskbarViewInApp);
    }

    private TaskbarStateHandlerCallbacks createTaskbarStateHandlerCallbacks() {
        return new TaskbarStateHandlerCallbacks() {
            @Override
            public AnimatedFloat getAlphaTarget() {
                return mTaskbarAnimationController.getTaskbarVisibilityForLauncherState();
            }

            @Override
            public AnimatedFloat getScaleTarget() {
                return mTaskbarAnimationController.getTaskbarScaleForLauncherState();
            }

            @Override
            public AnimatedFloat getTranslationYTarget() {
                return mTaskbarAnimationController.getTaskbarTranslationYForLauncherState();
            }
        };
    }

    /**
     * Removes the Taskbar from the screen, and removes any obsolete listeners etc.
     */
    public void cleanup() {
        if (mAnimator != null) {
            // End this first, in case it relies on properties that are about to be cleaned up.
            mAnimator.end();
        }

        mTaskbarViewInApp.cleanup();
        mTaskbarViewOnHome.cleanup();
        mTaskbarContainerView.cleanup();
        mImeBarView.cleanup();
        removeFromWindowManager();
        mTaskbarStateHandler.setTaskbarCallbacks(null);
        mTaskbarAnimationController.cleanup();
        mHotseatController.cleanup();

        setWhichTaskbarViewIsVisible(null);
        SysUINavigationMode.INSTANCE.get(mLauncher)
                .removeModeChangeListener(mNavigationModeChangeListener);
    }

    private void removeFromWindowManager() {
        mWindowManager.removeViewImmediate(mTaskbarContainerView);
    }

    private void addToWindowManager() {
        final int gravity = Gravity.BOTTOM;

        mWindowLayoutParams = new WindowManager.LayoutParams(
                mTaskbarSize.x,
                mTaskbarSize.y,
                TYPE_APPLICATION_OVERLAY,
                WindowManager.LayoutParams.FLAG_NOT_FOCUSABLE,
                PixelFormat.TRANSLUCENT);
        mWindowLayoutParams.setTitle(WINDOW_TITLE);
        mWindowLayoutParams.packageName = mLauncher.getPackageName();
        mWindowLayoutParams.gravity = gravity;
        mWindowLayoutParams.setFitInsetsTypes(0);
        mWindowLayoutParams.softInputMode = WindowManager.LayoutParams.SOFT_INPUT_ADJUST_NOTHING;
        mWindowLayoutParams.layoutInDisplayCutoutMode = LAYOUT_IN_DISPLAY_CUTOUT_MODE_ALWAYS;
        mWindowLayoutParams.setSystemApplicationOverlay(true);

        WindowManagerWrapper wmWrapper = WindowManagerWrapper.getInstance();
        wmWrapper.setProvidesInsetsTypes(
                mWindowLayoutParams,
                new int[] { ITYPE_EXTRA_NAVIGATION_BAR, ITYPE_BOTTOM_TAPPABLE_ELEMENT }
        );

        TaskbarContainerView.LayoutParams taskbarLayoutParams =
                new TaskbarContainerView.LayoutParams(mTaskbarSize.x, mTaskbarSize.y);
        taskbarLayoutParams.gravity = gravity;
        mTaskbarViewInApp.setLayoutParams(taskbarLayoutParams);

        mWindowManager.addView(mTaskbarContainerView, mWindowLayoutParams);
    }

    private void onNavModeChanged(SysUINavigationMode.Mode newMode) {
        mNavMode = newMode;
        cleanup();
        init();
    }

    /**
     * Should be called from onResume() and onPause(), and animates the Taskbar accordingly.
     */
    public void onLauncherResumedOrPaused(boolean isResumed) {
        long duration = QuickstepTransitionManager.CONTENT_ALPHA_DURATION;
        if (mAnimator != null) {
            mAnimator.cancel();
        }
        if (isResumed) {
            mAnimator = createAnimToLauncher(null, duration);
        } else {
            mAnimator = createAnimToApp(duration);
        }
        mAnimator.addListener(new AnimatorListenerAdapter() {
            @Override
            public void onAnimationEnd(Animator animation) {
                mAnimator = null;
            }
        });
        mAnimator.start();
    }

    /**
     * Create Taskbar animation when going from an app to Launcher.
     * @param toState If known, the state we will end up in when reaching Launcher.
     */
    public Animator createAnimToLauncher(@Nullable LauncherState toState, long duration) {
        PendingAnimation anim = new PendingAnimation(duration);
        anim.add(mTaskbarAnimationController.createAnimToBackgroundAlpha(0, duration));
        if (toState != null) {
            mTaskbarStateHandler.setStateWithAnimation(toState, new StateAnimationConfig(), anim);
        }

        anim.addListener(new AnimatorListenerAdapter() {
            @Override
            public void onAnimationStart(Animator animation) {
                mIsAnimatingToLauncher = true;
                mTaskbarViewInApp.updateHotseatItemsVisibility();
            }

            @Override
            public void onAnimationEnd(Animator animation) {
                mIsAnimatingToLauncher = false;
                setWhichTaskbarViewIsVisible(mTaskbarViewOnHome);
            }
        });

        return anim.buildAnim();
    }

    private Animator createAnimToApp(long duration) {
        PendingAnimation anim = new PendingAnimation(duration);
        anim.add(mTaskbarAnimationController.createAnimToBackgroundAlpha(1, duration));
        anim.addListener(new AnimatorListenerAdapter() {
            @Override
            public void onAnimationStart(Animator animation) {
                mTaskbarViewInApp.updateHotseatItemsVisibility();
                setWhichTaskbarViewIsVisible(mTaskbarViewInApp);
            }

            @Override
            public void onAnimationEnd(Animator animation) {
            }
        });
        return anim.buildAnim();
    }

    /**
     * Should be called when the IME visibility changes, so we can hide/show Taskbar accordingly.
     */
    public void setIsImeVisible(boolean isImeVisible) {
        mTaskbarAnimationController.animateToVisibilityForIme(isImeVisible ? 0 : 1);
        blockTaskbarTouchesForIme(isImeVisible);
    }

    /**
     * When in 3 button nav, the above doesn't get called since we prevent sysui nav bar from
     * instantiating at all, which is what's responsible for sending sysui state flags over.
     *
     * @param vis IME visibility flag
     * @param backDisposition Used to determine back button behavior for software keyboard
     *                        See BACK_DISPOSITION_* constants in {@link InputMethodService}
     */
    public void updateImeStatus(int displayId, int vis, int backDisposition,
            boolean showImeSwitcher) {
        if (displayId != mTaskbarContainerView.getContext().getDisplayId() ||
                mNavMode != SysUINavigationMode.Mode.THREE_BUTTONS) {
            return;
        }

        boolean imeVisible = (vis & InputMethodService.IME_VISIBLE) != 0;
        mTaskbarAnimationController.animateToVisibilityForIme(imeVisible ? 0 : 1);
        mImeBarView.setImeSwitcherVisibility(showImeSwitcher);
        blockTaskbarTouchesForIme(imeVisible);
    }

    /**
     * Should be called when one or more items in the Hotseat have changed.
     */
    public void onHotseatUpdated() {
        mHotseatController.onHotseatUpdated();
    }

    /**
     * @param ev MotionEvent in screen coordinates.
     * @return Whether any Taskbar item could handle the given MotionEvent if given the chance.
     */
    public boolean isEventOverAnyTaskbarItem(MotionEvent ev) {
        return mTaskbarViewInApp.isEventOverAnyItem(ev);
    }

    public boolean isDraggingItem() {
        return mTaskbarViewInApp.isDraggingItem() || mTaskbarViewOnHome.isDraggingItem();
    }

    /**
     * @return Whether the given View is in the same window as Taskbar.
     */
    public boolean isViewInTaskbar(View v) {
        return mTaskbarContainerView.isAttachedToWindow()
                && mTaskbarContainerView.getWindowId().equals(v.getWindowId());
    }

    /**
     * Pads the Hotseat to line up exactly with Taskbar's copy of the Hotseat.
     */
    public void alignRealHotseatWithTaskbar() {
        Rect hotseatBounds = new Rect();
        DeviceProfile grid = mLauncher.getDeviceProfile();
        int hotseatHeight = grid.workspacePadding.bottom + grid.taskbarSize;
        int taskbarOffset = mLauncher.getHotseat().getTaskbarOffsetY();
        int hotseatTopDiff = hotseatHeight - grid.taskbarSize - taskbarOffset;
        int hotseatBottomDiff = taskbarOffset;

        mTaskbarViewOnHome.getHotseatBounds().roundOut(hotseatBounds);
        mLauncher.getHotseat().setPadding(hotseatBounds.left,
                hotseatBounds.top + hotseatTopDiff,
                mTaskbarViewOnHome.getWidth() - hotseatBounds.right,
                mTaskbarViewOnHome.getHeight() - hotseatBounds.bottom + hotseatBottomDiff);
    }

    private void setWhichTaskbarViewIsVisible(@Nullable TaskbarView visibleTaskbar) {
        mTaskbarViewInApp.setVisibility(visibleTaskbar == mTaskbarViewInApp
                ? VISIBLE : INVISIBLE);
        mTaskbarViewOnHome.setVisibility(visibleTaskbar == mTaskbarViewOnHome
                ? VISIBLE : INVISIBLE);
        mLauncher.getHotseat().setIconsAlpha(visibleTaskbar != mTaskbarViewInApp ? 1f : 0f);
    }

    private void blockTaskbarTouchesForIme(boolean block) {
        mTaskbarViewOnHome.setTouchesEnabled(!block);
        mTaskbarViewInApp.setTouchesEnabled(!block);
    }

    /**
     * Returns the ratio of the taskbar icon size on home vs in an app.
     */
    public float getTaskbarScaleOnHome() {
        DeviceProfile inAppDp = mTaskbarContainerView.getTaskbarActivityContext()
                .getDeviceProfile();
        DeviceProfile onHomeDp = ActivityContext.lookupContext(mTaskbarViewOnHome.getContext())
                .getDeviceProfile();
        return (float) onHomeDp.cellWidthPx / inAppDp.cellWidthPx;
    }

    /**
     * Updates the TaskbarContainer to MATCH_PARENT vs original Taskbar size.
     */
    private void setTaskbarWindowFullscreen(boolean fullscreen) {
        setTaskbarWindowHeight(fullscreen ? MATCH_PARENT : mTaskbarSize.y);
    }

    /**
     * Updates the TaskbarContainer height (pass mTaskbarSize.y to reset).
     */
    private void setTaskbarWindowHeight(int height) {
        mWindowLayoutParams.width = mTaskbarSize.x;
        mWindowLayoutParams.height = height;
        mWindowManager.updateViewLayout(mTaskbarContainerView, mWindowLayoutParams);
    }

    /**
     * Contains methods that TaskbarStateHandler can call to interface with TaskbarController.
     */
    protected interface TaskbarStateHandlerCallbacks {
        AnimatedFloat getAlphaTarget();
        AnimatedFloat getScaleTarget();
        AnimatedFloat getTranslationYTarget();
    }

    /**
     * Contains methods that TaskbarAnimationController can call to interface with
     * TaskbarController.
     */
    protected interface TaskbarAnimationControllerCallbacks {
        void updateTaskbarBackgroundAlpha(float alpha);
        void updateTaskbarVisibilityAlpha(float alpha);
        void updateImeBarVisibilityAlpha(float alpha);
        void updateTaskbarScale(float scale);
        void updateTaskbarTranslationY(float translationY);
    }

    /**
     * Contains methods that TaskbarContainerView can call to interface with TaskbarController.
     */
    protected interface TaskbarContainerViewCallbacks {
        void onViewRemoved();
        boolean isTaskbarTouchable();
    }

    /**
     * Contains methods that TaskbarView can call to interface with TaskbarController.
     */
    protected interface TaskbarViewCallbacks {
        View.OnClickListener getItemOnClickListener();
        View.OnLongClickListener getItemOnLongClickListener();
        int getEmptyHotseatViewVisibility(TaskbarView taskbarView);
        /** Returns how much to scale non-icon elements such as spacing and dividers. */
        float getNonIconScale(TaskbarView taskbarView);
        void onItemPositionsChanged(TaskbarView taskbarView);
        void onNavigationButtonClick(@TaskbarButton int buttonType);
    }

    /**
     * Contains methods that TaskbarHotseatController can call to interface with TaskbarController.
     */
    protected interface TaskbarHotseatControllerCallbacks {
        void updateHotseatItems(ItemInfo[] hotseatItemInfos);
    }
}<|MERGE_RESOLUTION|>--- conflicted
+++ resolved
@@ -57,11 +57,7 @@
 import com.android.launcher3.views.ActivityContext;
 import com.android.quickstep.AnimatedFloat;
 import com.android.quickstep.SysUINavigationMode;
-<<<<<<< HEAD
-import com.android.quickstep.TaskAnimationManager;
-=======
 import com.android.quickstep.TouchInteractionService.TaskbarOverviewProxyDelegate;
->>>>>>> b2993d65
 import com.android.systemui.shared.recents.model.Task;
 import com.android.systemui.shared.system.ActivityManagerWrapper;
 import com.android.systemui.shared.system.WindowManagerWrapper;
@@ -106,13 +102,9 @@
         mTaskbarViewInApp = mTaskbarContainerView.findViewById(R.id.taskbar_view);
         mTaskbarViewInApp.construct(createTaskbarViewCallbacks(), buttonProvider);
         mTaskbarViewOnHome = taskbarViewOnHome;
-<<<<<<< HEAD
-        mTaskbarViewOnHome.construct(createTaskbarViewCallbacks());
-=======
         mTaskbarViewOnHome.construct(createTaskbarViewCallbacks(), buttonProvider);
         mImeBarView = mTaskbarContainerView.findViewById(R.id.ime_bar_view);
         mImeBarView.construct(buttonProvider);
->>>>>>> b2993d65
         mNavButtonController = new TaskbarNavButtonController(launcher);
         mWindowManager = mLauncher.getWindowManager();
         mTaskbarSize = new Point(MATCH_PARENT, mLauncher.getDeviceProfile().taskbarSize);
