--- conflicted
+++ resolved
@@ -265,26 +265,7 @@
         }
     }
 
-<<<<<<< HEAD
-    /**
-     * Java implementation of {@link android.view.VelocityTracker} using the Least Square (deg 2)
-     * algorithm.
-     */
-    private static class LSqVelocityProvider implements VelocityProvider {
-
-        // Maximum age of a motion event to be considered when calculating the velocity.
-        private static final long HORIZON_MS = 100;
-        // Number of samples to keep.
-        private static final int HISTORY_SIZE = 20;
-
-        // Position history are stored in a circular array
-        private final long[] mHistoricTimes = new long[HISTORY_SIZE];
-        private final float[] mHistoricPos = new float[HISTORY_SIZE];
-        private int mHistoryCount = 0;
-        private int mHistoryStart = 0;
-=======
     private static class SystemVelocityProvider implements VelocityProvider {
->>>>>>> 532b962a
 
         private final VelocityTracker mVelocityTracker;
         private final int mAxis;
@@ -295,24 +276,6 @@
         }
 
         @Override
-<<<<<<< HEAD
-        public void clear() {
-            mHistoryCount = mHistoryStart = 0;
-        }
-
-        private void addPositionAndTime(long eventTime, float eventPosition) {
-            mHistoricTimes[mHistoryStart] = eventTime;
-            mHistoricPos[mHistoryStart] = eventPosition;
-            mHistoryStart++;
-            if (mHistoryStart >= HISTORY_SIZE) {
-                mHistoryStart = 0;
-            }
-            mHistoryCount = Math.min(HISTORY_SIZE, mHistoryCount + 1);
-        }
-
-        @Override
-=======
->>>>>>> 532b962a
         public Float addMotionEvent(MotionEvent ev, int pointer) {
             mVelocityTracker.addMovement(ev);
             mVelocityTracker.computeCurrentVelocity(1); // px / ms
@@ -321,94 +284,9 @@
                     : mVelocityTracker.getYVelocity(pointer);
         }
 
-<<<<<<< HEAD
-        /**
-         * Solves the instantaneous velocity.
-         * Based on solveUnweightedLeastSquaresDeg2 in VelocityTracker.cpp
-         */
-        private Float solveUnweightedLeastSquaresDeg2(final int pointPos) {
-            final long eventTime = mHistoricTimes[pointPos];
-
-            float sxi = 0, sxiyi = 0, syi = 0, sxi2 = 0, sxi3 = 0, sxi2yi = 0, sxi4 = 0;
-            int count = 0;
-            for (int i = 0; i < mHistoryCount; i++) {
-                int index = pointPos - i;
-                if (index < 0) {
-                    index += HISTORY_SIZE;
-                }
-
-                long time = mHistoricTimes[index];
-                long age = eventTime - time;
-                if (age > HORIZON_MS) {
-                    break;
-                }
-                count++;
-                float xi = -age;
-
-                float yi = mHistoricPos[index];
-                float xi2 = xi * xi;
-                float xi3 = xi2 * xi;
-                float xi4 = xi3 * xi;
-                float xiyi = xi * yi;
-                float xi2yi = xi2 * yi;
-
-                sxi += xi;
-                sxi2 += xi2;
-                sxiyi += xiyi;
-                sxi2yi += xi2yi;
-                syi += yi;
-                sxi3 += xi3;
-                sxi4 += xi4;
-            }
-
-            if (count < 3) {
-                // Too few samples
-                switch (count) {
-                    case 2: {
-                        int endPos = pointPos - 1;
-                        if (endPos < 0) {
-                            endPos += HISTORY_SIZE;
-                        }
-                        long denominator = eventTime - mHistoricTimes[endPos];
-                        if (denominator != 0) {
-                            return (mHistoricPos[pointPos] - mHistoricPos[endPos]) / denominator;
-                        }
-                    }
-                    // fall through
-                    case 1:
-                        return 0f;
-                    default:
-                        return null;
-                }
-            }
-
-            float Sxx = sxi2 - sxi * sxi / count;
-            float Sxy = sxiyi - sxi * syi / count;
-            float Sxx2 = sxi3 - sxi * sxi2 / count;
-            float Sx2y = sxi2yi - sxi2 * syi / count;
-            float Sx2x2 = sxi4 - sxi2 * sxi2 / count;
-
-            float denominator = Sxx * Sx2x2 - Sxx2 * Sxx2;
-            if (denominator == 0) {
-                // division by 0 when computing velocity
-                return null;
-            }
-            // Compute a
-            // float numerator = Sx2y*Sxx - Sxy*Sxx2;
-
-            // Compute b
-            float numerator = Sxy * Sx2x2 - Sx2y * Sxx2;
-            float b = numerator / denominator;
-
-            // Compute c
-            // float c = syi/count - b * sxi/count - a * sxi2/count;
-
-            return b;
-=======
         @Override
         public void clear() {
             mVelocityTracker.clear();
->>>>>>> 532b962a
         }
     }
 }