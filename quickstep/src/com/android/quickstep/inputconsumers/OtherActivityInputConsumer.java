/*
 * Copyright (C) 2018 The Android Open Source Project
 *
 * Licensed under the Apache License, Version 2.0 (the "License");
 * you may not use this file except in compliance with the License.
 * You may obtain a copy of the License at
 *
 *      http://www.apache.org/licenses/LICENSE-2.0
 *
 * Unless required by applicable law or agreed to in writing, software
 * distributed under the License is distributed on an "AS IS" BASIS,
 * WITHOUT WARRANTIES OR CONDITIONS OF ANY KIND, either express or implied.
 * See the License for the specific language governing permissions and
 * limitations under the License.
 */
package com.android.quickstep.inputconsumers;

import static android.view.MotionEvent.ACTION_CANCEL;
import static android.view.MotionEvent.ACTION_DOWN;
import static android.view.MotionEvent.ACTION_MOVE;
import static android.view.MotionEvent.ACTION_POINTER_DOWN;
import static android.view.MotionEvent.ACTION_POINTER_UP;
import static android.view.MotionEvent.ACTION_UP;
import static android.view.MotionEvent.INVALID_POINTER_ID;

import static com.android.launcher3.PagedView.ACTION_MOVE_ALLOW_EASY_FLING;
import static com.android.launcher3.PagedView.DEBUG_FAILED_QUICKSWITCH;
import static com.android.launcher3.Utilities.EDGE_NAV_BAR;
import static com.android.launcher3.Utilities.squaredHypot;
import static com.android.launcher3.util.Executors.MAIN_EXECUTOR;
import static com.android.launcher3.util.VelocityUtils.PX_PER_MS;
import static com.android.quickstep.util.ActiveGestureLog.INTENT_EXTRA_LOG_TRACE_ID;

import android.annotation.TargetApi;
import android.content.Context;
import android.content.ContextWrapper;
import android.content.Intent;
import android.graphics.PointF;
import android.os.Build;
import android.os.Handler;
import android.os.Looper;
import android.util.Log;
import android.view.MotionEvent;
import android.view.VelocityTracker;

import androidx.annotation.UiThread;

import com.android.launcher3.R;
import com.android.launcher3.Utilities;
import com.android.launcher3.testing.TestLogging;
import com.android.launcher3.testing.shared.TestProtocol;
import com.android.launcher3.util.Preconditions;
import com.android.launcher3.util.TraceHelper;
import com.android.quickstep.AbsSwipeUpHandler;
import com.android.quickstep.AbsSwipeUpHandler.Factory;
import com.android.quickstep.BaseActivityInterface;
import com.android.quickstep.GestureState;
import com.android.quickstep.InputConsumer;
import com.android.quickstep.RecentsAnimationCallbacks;
import com.android.quickstep.RecentsAnimationController;
import com.android.quickstep.RecentsAnimationDeviceState;
import com.android.quickstep.RecentsAnimationTargets;
import com.android.quickstep.RotationTouchHelper;
import com.android.quickstep.TaskAnimationManager;
import com.android.quickstep.util.CachedEventDispatcher;
import com.android.quickstep.util.MotionPauseDetector;
import com.android.quickstep.util.NavBarPosition;
import com.android.systemui.shared.system.ActivityManagerWrapper;
import com.android.systemui.shared.system.InputChannelCompat.InputEventReceiver;
import com.android.systemui.shared.system.InputMonitorCompat;

import java.util.function.Consumer;

/**
 * Input consumer for handling events originating from an activity other than Launcher
 */
@TargetApi(Build.VERSION_CODES.P)
public class OtherActivityInputConsumer extends ContextWrapper implements InputConsumer {

    public static final String DOWN_EVT = "OtherActivityInputConsumer.DOWN";
    private static final String UP_EVT = "OtherActivityInputConsumer.UP";

    // Minimum angle of a gesture's coordinate where a release goes to overview.
    public static final int OVERVIEW_MIN_DEGREES = 15;

    private final RecentsAnimationDeviceState mDeviceState;
    private final NavBarPosition mNavBarPosition;
    private final TaskAnimationManager mTaskAnimationManager;
    private final GestureState mGestureState;
    private final RotationTouchHelper mRotationTouchHelper;
    private RecentsAnimationCallbacks mActiveCallbacks;
    private final CachedEventDispatcher mRecentsViewDispatcher = new CachedEventDispatcher();
    private final InputMonitorCompat mInputMonitorCompat;
    private final InputEventReceiver mInputEventReceiver;
    private final BaseActivityInterface mActivityInterface;

    private final AbsSwipeUpHandler.Factory mHandlerFactory;

    private final Consumer<OtherActivityInputConsumer> mOnCompleteCallback;
    private final MotionPauseDetector mMotionPauseDetector;
    private final float mMotionPauseMinDisplacement;

    private VelocityTracker mVelocityTracker;

    private AbsSwipeUpHandler mInteractionHandler;
    private final FinishImmediatelyHandler mCleanupHandler = new FinishImmediatelyHandler();

    private final boolean mIsDeferredDownTarget;
    private final PointF mDownPos = new PointF();
    private final PointF mLastPos = new PointF();
    private int mActivePointerId = INVALID_POINTER_ID;

    // Distance after which we start dragging the window.
    private final float mTouchSlop;

    private final float mSquaredTouchSlop;
    private final boolean mDisableHorizontalSwipe;

    // Slop used to check when we start moving window.
    private boolean mPassedWindowMoveSlop;
    // Slop used to determine when we say that the gesture has started.
    private boolean mPassedPilferInputSlop;
    // Same as mPassedPilferInputSlop, except when continuing a gesture mPassedPilferInputSlop is
    // initially true while this one is false.
    private boolean mPassedSlopOnThisGesture;

    // Might be displacement in X or Y, depending on the direction we are swiping from the nav bar.
    private float mStartDisplacement;

<<<<<<< HEAD
    private Handler mMainThreadHandler;
    private Runnable mCancelRecentsAnimationRunnable = () -> {
        ActivityManagerWrapper.getInstance().cancelRecentsAnimation(
                true /* restoreHomeStackPosition */);
    };
=======
    // The callback called upon finishing the recents transition if it was force-canceled
    private Runnable mForceFinishRecentsTransitionCallback;
>>>>>>> 5f635e80

    public OtherActivityInputConsumer(Context base, RecentsAnimationDeviceState deviceState,
            TaskAnimationManager taskAnimationManager, GestureState gestureState,
            boolean isDeferredDownTarget, Consumer<OtherActivityInputConsumer> onCompleteCallback,
            InputMonitorCompat inputMonitorCompat, InputEventReceiver inputEventReceiver,
            boolean disableHorizontalSwipe, Factory handlerFactory) {
        super(base);
        mDeviceState = deviceState;
        mNavBarPosition = mDeviceState.getNavBarPosition();
        mTaskAnimationManager = taskAnimationManager;
        mGestureState = gestureState;
        mMainThreadHandler = new Handler(Looper.getMainLooper());
        mHandlerFactory = handlerFactory;
        mActivityInterface = mGestureState.getActivityInterface();

        mMotionPauseDetector = new MotionPauseDetector(base, false,
                mNavBarPosition.isLeftEdge() || mNavBarPosition.isRightEdge()
                        ? MotionEvent.AXIS_X : MotionEvent.AXIS_Y);
        mMotionPauseMinDisplacement = base.getResources().getDimension(
                R.dimen.motion_pause_detector_min_displacement_from_app);
        mOnCompleteCallback = onCompleteCallback;
        mVelocityTracker = VelocityTracker.obtain();
        mInputMonitorCompat = inputMonitorCompat;
        mInputEventReceiver = inputEventReceiver;

        boolean continuingPreviousGesture = mTaskAnimationManager.isRecentsAnimationRunning();
        mIsDeferredDownTarget = !continuingPreviousGesture && isDeferredDownTarget;

        mTouchSlop = mDeviceState.getTouchSlop();
        mSquaredTouchSlop = mDeviceState.getSquaredTouchSlop();

        mPassedPilferInputSlop = mPassedWindowMoveSlop = continuingPreviousGesture;
        mDisableHorizontalSwipe = !mPassedPilferInputSlop && disableHorizontalSwipe;
        mRotationTouchHelper = mDeviceState.getRotationTouchHelper();
    }

    @Override
    public int getType() {
        return TYPE_OTHER_ACTIVITY;
    }

    @Override
    public boolean isConsumerDetachedFromGesture() {
        return true;
    }

    private void forceCancelGesture(MotionEvent ev) {
        int action = ev.getAction();
        ev.setAction(ACTION_CANCEL);
        finishTouchTracking(ev);
        ev.setAction(action);
    }

    @Override
    public void onMotionEvent(MotionEvent ev) {
        if (mVelocityTracker == null) {
            return;
        }

        // Proxy events to recents view
        if (mPassedWindowMoveSlop && mInteractionHandler != null
                && !mRecentsViewDispatcher.hasConsumer()) {
            mRecentsViewDispatcher.setConsumer(mInteractionHandler
                    .getRecentsViewDispatcher(mNavBarPosition.getRotation()));
            int action = ev.getAction();
            ev.setAction(ACTION_MOVE_ALLOW_EASY_FLING);
            mRecentsViewDispatcher.dispatchEvent(ev);
            ev.setAction(action);
        }
        int edgeFlags = ev.getEdgeFlags();
        ev.setEdgeFlags(edgeFlags | EDGE_NAV_BAR);

        if (mGestureState.isTrackpadGesture()) {
            // Disable scrolling in RecentsView for 3-finger trackpad gesture. We don't know if a
            // trackpad motion event is 3-finger or 4-finger with the U API until ACTION_MOVE (we
            // skip ACTION_POINTER_UP events in TouchInteractionService), so in order to make sure
            // that RecentsView always get a closed sequence of motion events and yet disable
            // 3-finger scroll, we do the following (1) always dispatch ACTION_DOWN and ACTION_UP
            // trackpad multi-finger motion events. (2) only dispatch 4-finger ACTION_MOVE motion
            // events.
            switch (ev.getActionMasked()) {
                case ACTION_MOVE -> {
                    if (mGestureState.isFourFingerTrackpadGesture()) {
                        mRecentsViewDispatcher.dispatchEvent(ev);
                    }
                }
                default -> mRecentsViewDispatcher.dispatchEvent(ev);
            }
        } else {
            mRecentsViewDispatcher.dispatchEvent(ev);
        }
        ev.setEdgeFlags(edgeFlags);

        mVelocityTracker.addMovement(ev);
        if (ev.getActionMasked() == ACTION_POINTER_UP) {
            mVelocityTracker.clear();
            mMotionPauseDetector.clear();
        }

        switch (ev.getActionMasked()) {
            case ACTION_DOWN: {
                // Until we detect the gesture, handle events as we receive them
                mInputEventReceiver.setBatchingEnabled(false);

                TraceHelper.INSTANCE.beginSection(DOWN_EVT);
                mActivePointerId = ev.getPointerId(0);
                mDownPos.set(ev.getX(), ev.getY());
                mLastPos.set(mDownPos);

                // Start the window animation on down to give more time for launcher to draw if the
                // user didn't start the gesture over the back button
                if (!mIsDeferredDownTarget) {
                    startTouchTrackingForWindowAnimation(ev.getEventTime());
                }

                TraceHelper.INSTANCE.endSection();
                break;
            }
            case ACTION_POINTER_DOWN: {
                if (!mPassedPilferInputSlop) {
                    // Cancel interaction in case of multi-touch interaction
                    int ptrIdx = ev.getActionIndex();
                    if (!mRotationTouchHelper.isInSwipeUpTouchRegion(ev, ptrIdx)) {
                        forceCancelGesture(ev);
                    }
                }
                break;
            }
            case ACTION_POINTER_UP: {
                int ptrIdx = ev.getActionIndex();
                int ptrId = ev.getPointerId(ptrIdx);
                if (ptrId == mActivePointerId) {
                    final int newPointerIdx = ptrIdx == 0 ? 1 : 0;
                    mDownPos.set(
                            ev.getX(newPointerIdx) - (mLastPos.x - mDownPos.x),
                            ev.getY(newPointerIdx) - (mLastPos.y - mDownPos.y));
                    mLastPos.set(ev.getX(newPointerIdx), ev.getY(newPointerIdx));
                    mActivePointerId = ev.getPointerId(newPointerIdx);
                }
                break;
            }
            case ACTION_MOVE: {
                int pointerIndex = ev.findPointerIndex(mActivePointerId);
                if (pointerIndex == INVALID_POINTER_ID) {
                    break;
                }
                mLastPos.set(ev.getX(pointerIndex), ev.getY(pointerIndex));
                float displacement = getDisplacement(ev);
                float displacementX = mLastPos.x - mDownPos.x;
                float displacementY = mLastPos.y - mDownPos.y;

                if (!mPassedWindowMoveSlop) {
                    if (!mIsDeferredDownTarget) {
                        // Normal gesture, ensure we pass the drag slop before we start tracking
                        // the gesture
                        if (mGestureState.isTrackpadGesture() || Math.abs(displacement)
                                > mTouchSlop) {
                            mPassedWindowMoveSlop = true;
                            mStartDisplacement = Math.min(displacement, -mTouchSlop);
                        }
                    }
                }

                float horizontalDist = Math.abs(displacementX);
                float upDist = -displacement;
                boolean passedSlop = mGestureState.isTrackpadGesture() || squaredHypot(
                        displacementX, displacementY) >= mSquaredTouchSlop;

                if (!mPassedSlopOnThisGesture && passedSlop) {
                    mPassedSlopOnThisGesture = true;
                }
                // Until passing slop, we don't know what direction we're going, so assume
                // we're quick switching to avoid translating recents away when continuing
                // the gesture (in which case mPassedPilferInputSlop starts as true).
                boolean haveNotPassedSlopOnContinuedGesture =
                        !mPassedSlopOnThisGesture && mPassedPilferInputSlop;
                double degrees = Math.toDegrees(Math.atan(upDist / horizontalDist));

                // Regarding degrees >= -OVERVIEW_MIN_DEGREES - Trackpad gestures can start anywhere
                // on the screen, allowing downward swipes. We want to impose the same angle in that
                // scenario.
                boolean swipeWithinQuickSwitchRange = degrees <= OVERVIEW_MIN_DEGREES
                        && (!mGestureState.isTrackpadGesture() || degrees >= -OVERVIEW_MIN_DEGREES);
                boolean isLikelyToStartNewTask =
                        haveNotPassedSlopOnContinuedGesture || swipeWithinQuickSwitchRange;

                if (!mPassedPilferInputSlop) {
                    if (passedSlop) {
                        // Horizontal gesture is not allowed in this region
                        boolean isHorizontalSwipeWhenDisabled =
                                (mDisableHorizontalSwipe && Math.abs(displacementX) > Math.abs(
                                        displacementY));
                        // Do not allow quick switch for trackpad 3-finger gestures
                        // TODO(b/261815244): might need to impose stronger conditions for the swipe
                        //  angle
                        boolean noQuickSwitchForThreeFingerGesture = isLikelyToStartNewTask
                                && mGestureState.isThreeFingerTrackpadGesture();
                        boolean noQuickstepForFourFingerGesture = !isLikelyToStartNewTask
                                && mGestureState.isFourFingerTrackpadGesture();
                        if (isHorizontalSwipeWhenDisabled || noQuickSwitchForThreeFingerGesture
                                || noQuickstepForFourFingerGesture) {
                            forceCancelGesture(ev);
                            break;
                        }

                        mPassedPilferInputSlop = true;

                        if (mIsDeferredDownTarget) {
                            // Deferred gesture, start the animation and gesture tracking once
                            // we pass the actual touch slop
                            startTouchTrackingForWindowAnimation(ev.getEventTime());
                        }
                        if (!mPassedWindowMoveSlop) {
                            mPassedWindowMoveSlop = true;
                            mStartDisplacement = Math.min(displacement, -mTouchSlop);
                        }
                        notifyGestureStarted(isLikelyToStartNewTask);
                    }
                }

                if (mInteractionHandler != null) {
                    if (mPassedWindowMoveSlop) {
                        // Move
                        mInteractionHandler.updateDisplacement(displacement - mStartDisplacement);
                    }

                    if (mDeviceState.isFullyGesturalNavMode()
                            || mGestureState.isTrackpadGesture()) {
                        boolean minSwipeMet = upDist >= Math.max(mMotionPauseMinDisplacement,
                                mInteractionHandler.getThresholdToAllowMotionPause());
                        mInteractionHandler.setCanSlowSwipeGoHome(minSwipeMet);
                        mMotionPauseDetector.setDisallowPause(!minSwipeMet
                                || isLikelyToStartNewTask);
                        mMotionPauseDetector.addPosition(ev);
                        mInteractionHandler.setIsLikelyToStartNewTask(isLikelyToStartNewTask);
                    }
                }
                break;
            }
            case ACTION_CANCEL:
            case ACTION_UP: {
                if (DEBUG_FAILED_QUICKSWITCH && !mPassedWindowMoveSlop) {
                    float displacementX = mLastPos.x - mDownPos.x;
                    float displacementY = mLastPos.y - mDownPos.y;
                    Log.d("Quickswitch", "mPassedWindowMoveSlop=false"
                            + " disp=" + squaredHypot(displacementX, displacementY)
                            + " slop=" + mSquaredTouchSlop);
                }
                finishTouchTracking(ev);
                break;
            }
        }
    }

    private void notifyGestureStarted(boolean isLikelyToStartNewTask) {
        if (mInteractionHandler == null) {
            return;
        }
        TestLogging.recordEvent(TestProtocol.SEQUENCE_PILFER, "pilferPointers");
        mInputMonitorCompat.pilferPointers();
        // Once we detect the gesture, we can enable batching to reduce further updates
        mInputEventReceiver.setBatchingEnabled(true);

        // Notify the handler that the gesture has actually started
        mInteractionHandler.onGestureStarted(isLikelyToStartNewTask);
    }

    private void startTouchTrackingForWindowAnimation(long touchTimeMs) {
        mInteractionHandler = mHandlerFactory.newHandler(mGestureState, touchTimeMs);
        mInteractionHandler.setGestureEndCallback(this::onInteractionGestureFinished);
        mMotionPauseDetector.setOnMotionPauseListener(mInteractionHandler.getMotionPauseListener());
        mInteractionHandler.initWhenReady();

        if (mTaskAnimationManager.isRecentsAnimationRunning()) {
            mActiveCallbacks = mTaskAnimationManager.continueRecentsAnimation(mGestureState);
            mActiveCallbacks.removeListener(mCleanupHandler);
            mActiveCallbacks.addListener(mInteractionHandler);
            mTaskAnimationManager.notifyRecentsAnimationState(mInteractionHandler);
            notifyGestureStarted(true /*isLikelyToStartNewTask*/);
        } else {
            Intent intent = new Intent(mInteractionHandler.getLaunchIntent());
            intent.putExtra(INTENT_EXTRA_LOG_TRACE_ID, mGestureState.getGestureId());
            mActiveCallbacks = mTaskAnimationManager.startRecentsAnimation(mGestureState, intent,
                    mInteractionHandler);
        }
    }

    /**
     * Returns whether this input consumer has started touch tracking (if touch tracking is not
     * deferred).
     */
    public boolean hasStartedTouchTracking() {
        return mInteractionHandler != null;
    }

    /**
     * Called when the gesture has ended. Does not correlate to the completion of the interaction as
     * the animation can still be running.
     */
    private void finishTouchTracking(MotionEvent ev) {
        TraceHelper.INSTANCE.beginSection(UP_EVT);

        boolean isCanceled = ev.getActionMasked() == ACTION_CANCEL;
        if (mPassedWindowMoveSlop && mInteractionHandler != null) {
            if (isCanceled) {
                mInteractionHandler.onGestureCancelled();
            } else {
                mVelocityTracker.computeCurrentVelocity(PX_PER_MS);
                float velocityXPxPerMs = mVelocityTracker.getXVelocity(mActivePointerId);
                float velocityYPxPerMs = mVelocityTracker.getYVelocity(mActivePointerId);
                float velocityPxPerMs = mNavBarPosition.isRightEdge()
                        ? velocityXPxPerMs
                        : mNavBarPosition.isLeftEdge()
                                ? -velocityXPxPerMs
                                : velocityYPxPerMs;
                mInteractionHandler.updateDisplacement(getDisplacement(ev) - mStartDisplacement);
                mInteractionHandler.onGestureEnded(velocityPxPerMs,
                        new PointF(velocityXPxPerMs, velocityYPxPerMs));
            }
        } else {
            // Since we start touch tracking on DOWN, we may reach this state without actually
            // starting the gesture. In that case, we need to clean-up an unfinished or un-started
            // animation.
            if (mActiveCallbacks != null && mInteractionHandler != null) {
                if (mTaskAnimationManager.isRecentsAnimationRunning()) {
                    // The animation started, but with no movement, in this case, there will be no
                    // animateToProgress so we have to manually finish here. In the case of
                    // ACTION_CANCEL, someone else may be doing something so finish synchronously.
                    mTaskAnimationManager.finishRunningRecentsAnimation(false /* toHome */,
                            isCanceled /* forceFinish */, mForceFinishRecentsTransitionCallback);
                } else {
                    // The animation hasn't started yet, so insert a replacement handler into the
                    // callbacks which immediately finishes the animation after it starts.
                    mActiveCallbacks.addListener(mCleanupHandler);
                }
            }
            onConsumerAboutToBeSwitched();
            onInteractionGestureFinished();

            // Cancel the recents animation if SysUI happens to handle UP before we have a chance
            // to start the recents animation. In addition, workaround for b/126336729 by delaying
            // the cancel of the animation for a period, in case SysUI is slow to handle UP and we
            // handle DOWN & UP and move the home stack before SysUI can start the activity
            mMainThreadHandler.removeCallbacks(mCancelRecentsAnimationRunnable);
            if (!mDeviceState.isFullyGesturalNavMode()) {
                mMainThreadHandler.postDelayed(mCancelRecentsAnimationRunnable, 100);
            }
        }
        cleanupAfterGesture();
        TraceHelper.INSTANCE.endSection();
    }

    private void cleanupAfterGesture() {
        if (mVelocityTracker != null) {
            mVelocityTracker.recycle();
            mVelocityTracker = null;
        }
        mMotionPauseDetector.clear();
    }

    @Override
    public void notifyOrientationSetup() {
        mRotationTouchHelper.onStartGesture();
    }

    @Override
    public void onConsumerAboutToBeSwitched() {
        Preconditions.assertUIThread();
        mMainThreadHandler.removeCallbacks(mCancelRecentsAnimationRunnable);
        if (mInteractionHandler != null) {
            // The consumer is being switched while we are active. Set up the shared state to be
            // used by the next animation
            removeListener();
            mInteractionHandler.onConsumerAboutToBeSwitched();
        }
    }

    @UiThread
    private void onInteractionGestureFinished() {
        Preconditions.assertUIThread();
        removeListener();
        mInteractionHandler = null;
        cleanupAfterGesture();
        mOnCompleteCallback.accept(this);
    }

    private void removeListener() {
        if (mActiveCallbacks != null && mInteractionHandler != null) {
            mActiveCallbacks.removeListener(mInteractionHandler);
        }
    }

    private float getDisplacement(MotionEvent ev) {
        if (mNavBarPosition.isRightEdge()) {
            return ev.getX() - mDownPos.x;
        } else if (mNavBarPosition.isLeftEdge()) {
            return mDownPos.x - ev.getX();
        } else {
            return ev.getY() - mDownPos.y;
        }
    }

    @Override
    public boolean allowInterceptByParent() {
        return !mPassedPilferInputSlop;
    }

    /**
     * Sets a callback to be called when the recents transition is force-canceled by another input
     * consumer being made active.
     */
    public void setForceFinishRecentsTransitionCallback(Runnable r) {
        mForceFinishRecentsTransitionCallback = r;
    }

    /**
     * A listener which just finishes the animation immediately after starting. Replaces
     * AbsSwipeUpHandler if the gesture itself finishes before the animation even starts.
     */
    private static class FinishImmediatelyHandler
            implements RecentsAnimationCallbacks.RecentsAnimationListener {

        public void onRecentsAnimationStart(RecentsAnimationController controller,
                RecentsAnimationTargets targets) {
            Utilities.postAsyncCallback(MAIN_EXECUTOR.getHandler(), () -> {
                controller.finish(false /* toRecents */, null);
            });
        }
    }
}<|MERGE_RESOLUTION|>--- conflicted
+++ resolved
@@ -127,16 +127,14 @@
     // Might be displacement in X or Y, depending on the direction we are swiping from the nav bar.
     private float mStartDisplacement;
 
-<<<<<<< HEAD
+    // The callback called upon finishing the recents transition if it was force-canceled
+    private Runnable mForceFinishRecentsTransitionCallback;
+
     private Handler mMainThreadHandler;
     private Runnable mCancelRecentsAnimationRunnable = () -> {
         ActivityManagerWrapper.getInstance().cancelRecentsAnimation(
                 true /* restoreHomeStackPosition */);
     };
-=======
-    // The callback called upon finishing the recents transition if it was force-canceled
-    private Runnable mForceFinishRecentsTransitionCallback;
->>>>>>> 5f635e80
 
     public OtherActivityInputConsumer(Context base, RecentsAnimationDeviceState deviceState,
             TaskAnimationManager taskAnimationManager, GestureState gestureState,
