--- conflicted
+++ resolved
@@ -27,11 +27,7 @@
         }
     }
     compileSdkVersion 27
-<<<<<<< HEAD
-    buildToolsVersion '27.0.3'
-=======
 
->>>>>>> 2df0900d
     defaultConfig {
         minSdkVersion 21
         targetSdkVersion 27
@@ -115,22 +111,6 @@
 
 final String SUPPORT_LIBS_VERSION = '27.1.1'
 dependencies {
-<<<<<<< HEAD
-    compile "com.android.support:support-v4:${SUPPORT_LIBS_VERSION}"
-    compile "com.android.support:support-dynamic-animation:${SUPPORT_LIBS_VERSION}"
-    compile "com.android.support:recyclerview-v7:${SUPPORT_LIBS_VERSION}"
-    compile "com.android.support:palette-v7:${SUPPORT_LIBS_VERSION}"
-    compile "com.android.support:appcompat-v7:${SUPPORT_LIBS_VERSION}"
-    compile "com.android.support:design:${SUPPORT_LIBS_VERSION}"
-    compile 'com.google.protobuf.nano:protobuf-javanano:3.0.0-alpha-7'
-    testCompile 'junit:junit:4.12'
-    androidTestCompile 'org.mockito:mockito-core:1.10.19'
-    androidTestCompile 'com.google.dexmaker:dexmaker:1.2'
-    androidTestCompile 'com.google.dexmaker:dexmaker-mockito:1.2'
-    androidTestCompile 'com.android.support.test:runner:1.0.1'
-    androidTestCompile 'com.android.support.test.uiautomator:uiautomator-v18:2.1.3'
-    androidTestCompile "com.android.support:support-annotations:${SUPPORT_LIBS_VERSION}"
-=======
     implementation fileTree(dir: 'libs', include: ['libGoogleFeed.jar'])
 
     implementation "com.android.support:appcompat-v7:${SUPPORT_LIBS_VERSION}"
@@ -149,7 +129,6 @@
     androidTestImplementation 'com.android.support.test:runner:1.0.1'
     androidTestImplementation 'com.android.support.test.uiautomator:uiautomator-v18:2.1.3'
     androidTestImplementation "com.android.support:support-annotations:${SUPPORT_LIBS_VERSION}"
->>>>>>> 2df0900d
 }
 
 protobuf {
