/*
 * Copyright (C) 2011 The Android Open Source Project
 *
 * Licensed under the Apache License, Version 2.0 (the "License");
 * you may not use this file except in compliance with the License.
 * You may obtain a copy of the License at
 *
 *      http://www.apache.org/licenses/LICENSE-2.0
 *
 * Unless required by applicable law or agreed to in writing, software
 * distributed under the License is distributed on an "AS IS" BASIS,
 * WITHOUT WARRANTIES OR CONDITIONS OF ANY KIND, either express or implied.
 * See the License for the specific language governing permissions and
 * limitations under the License.
 */

package com.android.launcher2;

import android.animation.Animator;
import android.animation.AnimatorListenerAdapter;
import android.animation.AnimatorSet;
import android.animation.ObjectAnimator;
import android.content.Context;
import android.content.res.Resources;
import android.util.AttributeSet;
import android.view.LayoutInflater;
import android.view.MotionEvent;
import android.view.View;
import android.view.ViewGroup;
import android.widget.FrameLayout;
import android.widget.LinearLayout;
import android.widget.TabHost;
import android.widget.TabWidget;
import android.widget.TextView;

import com.android.launcher.R;
import com.android.launcher2.preference.PreferencesProvider;

import java.util.ArrayList;

public class AppsCustomizeTabHost extends TabHost implements LauncherTransitionable,
        TabHost.OnTabChangeListener  {
    static final String LOG_TAG = "AppsCustomizeTabHost";

    private static final String APPS_TAB_TAG = "APPS";
    private static final String WIDGETS_TAB_TAG = "WIDGETS";

    private final LayoutInflater mLayoutInflater;
    private ViewGroup mTabs;
    private ViewGroup mTabsContainer;
    private AppsCustomizePagedView mAppsCustomizePane;
    private boolean mSuppressContentCallback = false;
    private FrameLayout mAnimationBuffer;
    private LinearLayout mContent;

    private boolean mInTransition;
    private boolean mResetAfterTransition;
    private Animator mLauncherTransition;

    // Preferences
    private boolean mJoinWidgetsApps;
    private boolean mFadeScrollingIndicator;

    public AppsCustomizeTabHost(Context context, AttributeSet attrs) {
        super(context, attrs);
        mLayoutInflater = LayoutInflater.from(context);

        // Preferences
        mJoinWidgetsApps = PreferencesProvider.Interface.Drawer.getJoinWidgetsApps(context);
        mFadeScrollingIndicator = PreferencesProvider.Interface.Drawer.getFadeScrollingIndicator(context);
    }

    /**
     * Convenience methods to select specific tabs.  We want to set the content type immediately
     * in these cases, but we note that we still call setCurrentTabByTag() so that the tab view
     * reflects the new content (but doesn't do the animation and logic associated with changing
     * tabs manually).
     */
    private void setContentTypeImmediate(AppsCustomizePagedView.ContentType type) {
        onTabChangedStart();
        onTabChangedEnd(type);
    }
    void selectAppsTab() {
        setContentTypeImmediate(AppsCustomizePagedView.ContentType.Applications);
        setCurrentTabByTag(APPS_TAB_TAG);
    }
    void selectWidgetsTab() {
        setContentTypeImmediate(AppsCustomizePagedView.ContentType.Widgets);
        mAppsCustomizePane.setCurrentPageToWidgets();

        setCurrentTabByTag(WIDGETS_TAB_TAG);
    }

    /**
     * Setup the tab host and create all necessary tabs.
     */
    @Override
    protected void onFinishInflate() {
        // Setup the tab host
        setup();

        final ViewGroup tabsContainer = (ViewGroup) findViewById(R.id.tabs_container);
        final TabWidget tabs = (TabWidget) findViewById(com.android.internal.R.id.tabs);
        final AppsCustomizePagedView appsCustomizePane = (AppsCustomizePagedView)
                findViewById(R.id.apps_customize_pane_content);
        mTabs = tabs;
        mTabsContainer = tabsContainer;
        mAppsCustomizePane = appsCustomizePane;
        mAnimationBuffer = (FrameLayout) findViewById(R.id.animation_buffer);
        mContent = (LinearLayout) findViewById(R.id.apps_customize_content);
        if (tabs == null || mAppsCustomizePane == null) throw new Resources.NotFoundException();

        // Configure the tabs content factory to return the same paged view (that we change the
        // content filter on)
        TabContentFactory contentFactory = new TabContentFactory() {
            public View createTabContent(String tag) {
                return appsCustomizePane;
            }
        };

        // Create the tabs
        TextView tabView;
        String label;
        label = mContext.getString(R.string.all_apps_button_label);
        tabView = (TextView) mLayoutInflater.inflate(R.layout.tab_widget_indicator, tabs, false);
        tabView.setText(label);
        tabView.setContentDescription(label);
        addTab(newTabSpec(APPS_TAB_TAG).setIndicator(tabView).setContent(contentFactory));
        label = mContext.getString(R.string.widgets_tab_label);
        tabView = (TextView) mLayoutInflater.inflate(R.layout.tab_widget_indicator, tabs, false);
        tabView.setText(label);
        tabView.setContentDescription(label);
        addTab(newTabSpec(WIDGETS_TAB_TAG).setIndicator(tabView).setContent(contentFactory));
        setOnTabChangedListener(this);

        // Setup the key listener to jump between the last tab view and the market icon
        AppsCustomizeTabKeyEventListener keyListener = new AppsCustomizeTabKeyEventListener();
        View lastTab = tabs.getChildTabViewAt(tabs.getTabCount() - 1);
        lastTab.setOnKeyListener(keyListener);
        View shopButton = findViewById(R.id.market_button);
        shopButton.setOnKeyListener(keyListener);

        // Hide the tab bar until we measure
        mTabsContainer.setAlpha(0f);
    }

    @Override
    protected void onMeasure(int widthMeasureSpec, int heightMeasureSpec) {
        boolean remeasureTabWidth = (mTabs.getLayoutParams().width <= 0);
        super.onMeasure(widthMeasureSpec, heightMeasureSpec);

        // Set the width of the tab list to the content width
        if (remeasureTabWidth) {
            int contentWidth = mAppsCustomizePane.getPageContentWidth();
            if (contentWidth > 0 && mTabs.getLayoutParams().width != contentWidth) {
                // Set the width and show the tab bar
                mTabs.getLayoutParams().width = contentWidth;
                post(new Runnable() {
                    public void run() {
                        mTabs.requestLayout();
                        mTabsContainer.setAlpha(1f);
                    }
                });
            }
        }
        super.onMeasure(widthMeasureSpec, heightMeasureSpec);
    }

    @Override
    public boolean onTouchEvent(MotionEvent event) {
        // Intercept all touch events up to the bottom of the AppsCustomizePane so they do not fall
        // through to the workspace and trigger showWorkspace()
        if (event.getY() < mAppsCustomizePane.getBottom()) {
            return true;
        }
        return super.onTouchEvent(event);
    }

    private void onTabChangedStart() {
        mAppsCustomizePane.hideScrollingIndicator(false);
    }

    private void reloadCurrentPage() {
        if (!LauncherApplication.isScreenLarge()) {
            mAppsCustomizePane.flashScrollingIndicator(true);
        }
        mAppsCustomizePane.loadAssociatedPages(mAppsCustomizePane.getCurrentPage());
        mAppsCustomizePane.requestFocus();
    }

    private void onTabChangedEnd(AppsCustomizePagedView.ContentType type) {
        mAppsCustomizePane.setContentType(type);
    }

    @Override
    public void onTabChanged(String tabId) {
        final AppsCustomizePagedView.ContentType type = getContentTypeForTabTag(tabId);
        if (mSuppressContentCallback) {
            mSuppressContentCallback = false;
            return;
        }

        if (!mAppsCustomizePane.isContentType(type) || mJoinWidgetsApps) {

<<<<<<< HEAD
            // Animate the changing of the tab content by fading pages in and out
            final Resources res = getResources();
            final int duration = res.getInteger(R.integer.config_tabTransitionDuration);

            // We post a runnable here because there is a delay while the first page is loading and
            // the feedback from having changed the tab almost feels better than having it stick
            post(new Runnable() {
                @Override
                public void run() {
                    if (mAppsCustomizePane.getMeasuredWidth() <= 0 ||
                            mAppsCustomizePane.getMeasuredHeight() <= 0) {
=======
                // Take the visible pages and re-parent them temporarily to mAnimatorBuffer
                // and then cross fade to the new pages
                int[] visiblePageRange = new int[2];
                mAppsCustomizePane.getVisiblePages(visiblePageRange);
                if (visiblePageRange[0] == -1 && visiblePageRange[1] == -1) {
                    // If we can't get the visible page ranges, then just skip the animation
                    reloadCurrentPage();
                    return;
                }
                ArrayList<View> visiblePages = new ArrayList<View>();
                for (int i = visiblePageRange[0]; i <= visiblePageRange[1]; i++) {
                    visiblePages.add(mAppsCustomizePane.getPageAt(i));
                }

                // We want the pages to be rendered in exactly the same way as they were when
                // their parent was mAppsCustomizePane -- so set the scroll on mAnimationBuffer
                // to be exactly the same as mAppsCustomizePane, and below, set the left/top
                // parameters to be correct for each of the pages
                mAnimationBuffer.scrollTo(mAppsCustomizePane.getScrollX(), 0);

                // mAppsCustomizePane renders its children in reverse order, so
                // add the pages to mAnimationBuffer in reverse order to match that behavior
                for (int i = visiblePages.size() - 1; i >= 0; i--) {
                    View child = visiblePages.get(i);
                    if (child instanceof PagedViewCellLayout) {
                        ((PagedViewCellLayout) child).resetChildrenOnKeyListeners();
                    } else if (child instanceof PagedViewGridLayout) {
                        ((PagedViewGridLayout) child).resetChildrenOnKeyListeners();
                    }
                    PagedViewWidget.setDeletePreviewsWhenDetachedFromWindow(false);
                    mAppsCustomizePane.removeView(child);
                    PagedViewWidget.setDeletePreviewsWhenDetachedFromWindow(true);
                    mAnimationBuffer.setAlpha(1f);
                    mAnimationBuffer.setVisibility(View.VISIBLE);
                    LayoutParams p = new FrameLayout.LayoutParams(child.getWidth(),
                            child.getHeight());
                    p.setMargins((int) child.getLeft(), (int) child.getTop(), 0, 0);
                    mAnimationBuffer.addView(child, p);
                }

                // Toggle the new content
                onTabChangedStart();
                onTabChangedEnd(type);

                // Animate the transition
                ObjectAnimator outAnim = ObjectAnimator.ofFloat(mAnimationBuffer, "alpha", 0f);
                outAnim.addListener(new AnimatorListenerAdapter() {
                    @Override
                    public void onAnimationEnd(Animator animation) {
                        mAnimationBuffer.setVisibility(View.GONE);
                        mAnimationBuffer.removeAllViews();
                    }
                    @Override
                    public void onAnimationCancel(Animator animation) {
                        mAnimationBuffer.setVisibility(View.GONE);
                        mAnimationBuffer.removeAllViews();
                    }
                });
                ObjectAnimator inAnim = ObjectAnimator.ofFloat(mAppsCustomizePane, "alpha", 1f);
                inAnim.addListener(new AnimatorListenerAdapter() {
                    @Override
                    public void onAnimationEnd(Animator animation) {
>>>>>>> 81304325
                        reloadCurrentPage();
                        return;
                    }

                    // Setup the animation buffer
                    Bitmap b = Bitmap.createBitmap(mAppsCustomizePane.getMeasuredWidth(),
                            mAppsCustomizePane.getMeasuredHeight(), Bitmap.Config.ARGB_8888);
                    Canvas c = new Canvas(b);
                    mAppsCustomizePane.draw(c);
                    mAppsCustomizePane.setAlpha(0f);
                    mAnimationBuffer.setImageBitmap(b);
                    mAnimationBuffer.setAlpha(1f);
                    mAnimationBuffer.setVisibility(View.VISIBLE);
                    c.setBitmap(null);
                    b = null;

                    // Toggle the new content
                    onTabChangedStart();
                    onTabChangedEnd(type);

                    // Animate the transition
                    ObjectAnimator outAnim = ObjectAnimator.ofFloat(mAnimationBuffer, "alpha", 0f);
                    outAnim.addListener(new AnimatorListenerAdapter() {
                        @Override
                        public void onAnimationEnd(Animator animation) {
                            mAnimationBuffer.setVisibility(View.GONE);
                            mAnimationBuffer.setImageBitmap(null);
                        }
                    });
                    ObjectAnimator inAnim = ObjectAnimator.ofFloat(mAppsCustomizePane, "alpha", 1f);
                    inAnim.addListener(new AnimatorListenerAdapter() {
                        @Override
                        public void onAnimationEnd(Animator animation) {
                            reloadCurrentPage();
                        }
                    });
                    AnimatorSet animSet = new AnimatorSet();
                    animSet.playTogether(outAnim, inAnim);
                    animSet.setDuration(duration);
                    animSet.start();
                }
            });
        }
    }

    public void setCurrentTabFromContent(AppsCustomizePagedView.ContentType type) {
        mSuppressContentCallback = true;
        setCurrentTabByTag(getTabTagForContentType(type));
    }

    /**
     * Returns the content type for the specified tab tag.
     */
    public AppsCustomizePagedView.ContentType getContentTypeForTabTag(String tag) {
        if (tag.equals(APPS_TAB_TAG)) {
            return AppsCustomizePagedView.ContentType.Applications;
        } else if (tag.equals(WIDGETS_TAB_TAG)) {
            return AppsCustomizePagedView.ContentType.Widgets;
        }
        return AppsCustomizePagedView.ContentType.Applications;
    }

    /**
     * Returns the tab tag for a given content type.
     */
    public String getTabTagForContentType(AppsCustomizePagedView.ContentType type) {
        if (type == AppsCustomizePagedView.ContentType.Applications) {
            return APPS_TAB_TAG;
        } else if (type == AppsCustomizePagedView.ContentType.Widgets) {
            return WIDGETS_TAB_TAG;
        }
        return APPS_TAB_TAG;
    }

    /**
     * Disable focus on anything under this view in the hierarchy if we are not visible.
     */
    @Override
    public int getDescendantFocusability() {
        if (getVisibility() != View.VISIBLE) {
            return ViewGroup.FOCUS_BLOCK_DESCENDANTS;
        }
        return super.getDescendantFocusability();
    }

    void reset() {
        if (mInTransition) {
            // Defer to after the transition to reset
            mResetAfterTransition = true;
        } else {
            // Reset immediately
            mAppsCustomizePane.reset();
        }
    }

    private void enableAndBuildHardwareLayer() {
        // isHardwareAccelerated() checks if we're attached to a window and if that
        // window is HW accelerated-- we were sometimes not attached to a window
        // and buildLayer was throwing an IllegalStateException
        if (isHardwareAccelerated()) {
            // Turn on hardware layers for performance
            setLayerType(LAYER_TYPE_HARDWARE, null);

            // force building the layer, so you don't get a blip early in an animation
            // when the layer is created layer
            buildLayer();
        }
    }

    protected void onLayout(boolean changed, int left, int top, int right, int bottom) {
        super.onLayout(changed, left, top, right, bottom);
        if (mLauncherTransition != null) {
            enableAndBuildHardwareLayer();
            mLauncherTransition.start();
            mLauncherTransition = null;
        }
    }

    /* LauncherTransitionable overrides */
    @Override
    public boolean onLauncherTransitionStart(Launcher l, Animator animation, boolean toWorkspace) {
        mInTransition = true;
        boolean delayLauncherTransitionUntilLayout = false;
        boolean animated = (animation != null);
        mLauncherTransition = null;

        // if the content wasn't visible before, delay the launcher animation until after a call
        // to layout -- this prevents a blip
        if (animated && mContent.getVisibility() == GONE) {
            mLauncherTransition = animation;
            delayLauncherTransitionUntilLayout = true;
        }
        mContent.setVisibility(VISIBLE);

        if (!toWorkspace) {
            // Make sure the current page is loaded (we start loading the side pages after the
            // transition to prevent slowing down the animation)
            mAppsCustomizePane.loadAssociatedPages(mAppsCustomizePane.getCurrentPage(), true);
        }
        if (animated && !delayLauncherTransitionUntilLayout) {
            enableAndBuildHardwareLayer();
        }

        if (!toWorkspace && !LauncherApplication.isScreenLarge()) {
            mAppsCustomizePane.showScrollingIndicator(false);
        }
        if (mResetAfterTransition) {
            mAppsCustomizePane.reset();
            mResetAfterTransition = false;
        }
        return delayLauncherTransitionUntilLayout;
    }

    @Override
    public void onLauncherTransitionEnd(Launcher l, Animator animation, boolean toWorkspace) {
        mInTransition = false;
        if (animation != null) {
            setLayerType(LAYER_TYPE_NONE, null);
        }

        if (!toWorkspace) {
            // Dismiss the workspace cling and show the all apps cling (if not already shown)
            l.dismissWorkspaceCling(null);
            mAppsCustomizePane.showAllAppsCling();
            // Make sure adjacent pages are loaded (we wait until after the transition to
            // prevent slowing down the animation)
            mAppsCustomizePane.loadAssociatedPages(mAppsCustomizePane.getCurrentPage());

            if (!LauncherApplication.isScreenLarge() && mFadeScrollingIndicator) {
                mAppsCustomizePane.hideScrollingIndicator(false);
            }
        }
    }

    public void onResume() {
        if (getVisibility() == VISIBLE) {
            mContent.setVisibility(VISIBLE);
            // We unload the widget previews when the UI is hidden, so need to reload pages
            // Load the current page synchronously, and the neighboring pages asynchronously
            mAppsCustomizePane.loadAssociatedPages(mAppsCustomizePane.getCurrentPage(), true);
            mAppsCustomizePane.loadAssociatedPages(mAppsCustomizePane.getCurrentPage());
        }
    }

    public void onTrimMemory() {
        mContent.setVisibility(GONE);
        // Clear the widget pages of all their subviews - this will trigger the widget previews
        // to delete their bitmaps
        mAppsCustomizePane.clearAllWidgetPages();
    }

    boolean isTransitioning() {
        return mInTransition;
    }
}<|MERGE_RESOLUTION|>--- conflicted
+++ resolved
@@ -201,8 +201,6 @@
         }
 
         if (!mAppsCustomizePane.isContentType(type) || mJoinWidgetsApps) {
-
-<<<<<<< HEAD
             // Animate the changing of the tab content by fading pages in and out
             final Resources res = getResources();
             final int duration = res.getInteger(R.integer.config_tabTransitionDuration);
@@ -214,85 +212,49 @@
                 public void run() {
                     if (mAppsCustomizePane.getMeasuredWidth() <= 0 ||
                             mAppsCustomizePane.getMeasuredHeight() <= 0) {
-=======
-                // Take the visible pages and re-parent them temporarily to mAnimatorBuffer
-                // and then cross fade to the new pages
-                int[] visiblePageRange = new int[2];
-                mAppsCustomizePane.getVisiblePages(visiblePageRange);
-                if (visiblePageRange[0] == -1 && visiblePageRange[1] == -1) {
-                    // If we can't get the visible page ranges, then just skip the animation
-                    reloadCurrentPage();
-                    return;
-                }
-                ArrayList<View> visiblePages = new ArrayList<View>();
-                for (int i = visiblePageRange[0]; i <= visiblePageRange[1]; i++) {
-                    visiblePages.add(mAppsCustomizePane.getPageAt(i));
-                }
-
-                // We want the pages to be rendered in exactly the same way as they were when
-                // their parent was mAppsCustomizePane -- so set the scroll on mAnimationBuffer
-                // to be exactly the same as mAppsCustomizePane, and below, set the left/top
-                // parameters to be correct for each of the pages
-                mAnimationBuffer.scrollTo(mAppsCustomizePane.getScrollX(), 0);
-
-                // mAppsCustomizePane renders its children in reverse order, so
-                // add the pages to mAnimationBuffer in reverse order to match that behavior
-                for (int i = visiblePages.size() - 1; i >= 0; i--) {
-                    View child = visiblePages.get(i);
-                    if (child instanceof PagedViewCellLayout) {
-                        ((PagedViewCellLayout) child).resetChildrenOnKeyListeners();
-                    } else if (child instanceof PagedViewGridLayout) {
-                        ((PagedViewGridLayout) child).resetChildrenOnKeyListeners();
-                    }
-                    PagedViewWidget.setDeletePreviewsWhenDetachedFromWindow(false);
-                    mAppsCustomizePane.removeView(child);
-                    PagedViewWidget.setDeletePreviewsWhenDetachedFromWindow(true);
-                    mAnimationBuffer.setAlpha(1f);
-                    mAnimationBuffer.setVisibility(View.VISIBLE);
-                    LayoutParams p = new FrameLayout.LayoutParams(child.getWidth(),
-                            child.getHeight());
-                    p.setMargins((int) child.getLeft(), (int) child.getTop(), 0, 0);
-                    mAnimationBuffer.addView(child, p);
-                }
-
-                // Toggle the new content
-                onTabChangedStart();
-                onTabChangedEnd(type);
-
-                // Animate the transition
-                ObjectAnimator outAnim = ObjectAnimator.ofFloat(mAnimationBuffer, "alpha", 0f);
-                outAnim.addListener(new AnimatorListenerAdapter() {
-                    @Override
-                    public void onAnimationEnd(Animator animation) {
-                        mAnimationBuffer.setVisibility(View.GONE);
-                        mAnimationBuffer.removeAllViews();
-                    }
-                    @Override
-                    public void onAnimationCancel(Animator animation) {
-                        mAnimationBuffer.setVisibility(View.GONE);
-                        mAnimationBuffer.removeAllViews();
-                    }
-                });
-                ObjectAnimator inAnim = ObjectAnimator.ofFloat(mAppsCustomizePane, "alpha", 1f);
-                inAnim.addListener(new AnimatorListenerAdapter() {
-                    @Override
-                    public void onAnimationEnd(Animator animation) {
->>>>>>> 81304325
                         reloadCurrentPage();
                         return;
                     }
 
-                    // Setup the animation buffer
-                    Bitmap b = Bitmap.createBitmap(mAppsCustomizePane.getMeasuredWidth(),
-                            mAppsCustomizePane.getMeasuredHeight(), Bitmap.Config.ARGB_8888);
-                    Canvas c = new Canvas(b);
-                    mAppsCustomizePane.draw(c);
-                    mAppsCustomizePane.setAlpha(0f);
-                    mAnimationBuffer.setImageBitmap(b);
-                    mAnimationBuffer.setAlpha(1f);
-                    mAnimationBuffer.setVisibility(View.VISIBLE);
-                    c.setBitmap(null);
-                    b = null;
+                    // Take the visible pages and re-parent them temporarily to mAnimatorBuffer
+                    // and then cross fade to the new pages
+                    int[] visiblePageRange = new int[2];
+                    mAppsCustomizePane.getVisiblePages(visiblePageRange);
+                    if (visiblePageRange[0] == -1 && visiblePageRange[1] == -1) {
+                        // If we can't get the visible page ranges, then just skip the animation
+                        reloadCurrentPage();
+                        return;
+                    }
+                    ArrayList<View> visiblePages = new ArrayList<View>();
+                    for (int i = visiblePageRange[0]; i <= visiblePageRange[1]; i++) {
+                        visiblePages.add(mAppsCustomizePane.getPageAt(i));
+                    }
+
+                    // We want the pages to be rendered in exactly the same way as they were when
+                    // their parent was mAppsCustomizePane -- so set the scroll on mAnimationBuffer
+                    // to be exactly the same as mAppsCustomizePane, and below, set the left/top
+                    // parameters to be correct for each of the pages
+                    mAnimationBuffer.scrollTo(mAppsCustomizePane.getScrollX(), 0);
+
+                    // mAppsCustomizePane renders its children in reverse order, so
+                    // add the pages to mAnimationBuffer in reverse order to match that behavior
+                    for (int i = visiblePages.size() - 1; i >= 0; i--) {
+                        View child = visiblePages.get(i);
+                        if (child instanceof PagedViewCellLayout) {
+                            ((PagedViewCellLayout) child).resetChildrenOnKeyListeners();
+                        } else if (child instanceof PagedViewGridLayout) {
+                            ((PagedViewGridLayout) child).resetChildrenOnKeyListeners();
+                        }
+                        PagedViewWidget.setDeletePreviewsWhenDetachedFromWindow(false);
+                        mAppsCustomizePane.removeView(child);
+                        PagedViewWidget.setDeletePreviewsWhenDetachedFromWindow(true);
+                        mAnimationBuffer.setAlpha(1f);
+                        mAnimationBuffer.setVisibility(View.VISIBLE);
+                        LayoutParams p = new FrameLayout.LayoutParams(child.getWidth(),
+                                child.getHeight());
+                        p.setMargins((int) child.getLeft(), (int) child.getTop(), 0, 0);
+                        mAnimationBuffer.addView(child, p);
+                    }
 
                     // Toggle the new content
                     onTabChangedStart();
@@ -304,7 +266,12 @@
                         @Override
                         public void onAnimationEnd(Animator animation) {
                             mAnimationBuffer.setVisibility(View.GONE);
-                            mAnimationBuffer.setImageBitmap(null);
+                            mAnimationBuffer.removeAllViews();
+                        }
+                        @Override
+                        public void onAnimationCancel(Animator animation) {
+                            mAnimationBuffer.setVisibility(View.GONE);
+                            mAnimationBuffer.removeAllViews();
                         }
                     });
                     ObjectAnimator inAnim = ObjectAnimator.ofFloat(mAppsCustomizePane, "alpha", 1f);
