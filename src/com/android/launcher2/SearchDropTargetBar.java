--- conflicted
+++ resolved
@@ -181,15 +181,10 @@
                 mQSBSearchBarFadeOutAnim.start();
             }
         } else {
-<<<<<<< HEAD
-            if (mShowQSBSearchBar) {
-                mQSBSearchBar.setVisibility(View.GONE);
+            if (mShowQSBSearchBar) {
+                mQSBSearchBar.setVisibility(View.INVISIBLE);
                 mQSBSearchBar.setAlpha(0f);
             }
-=======
-            mQSBSearchBar.setVisibility(View.INVISIBLE);
-            mQSBSearchBar.setAlpha(0f);
->>>>>>> 81304325
         }
         mIsSearchBarHidden = true;
     }
