--- conflicted
+++ resolved
@@ -290,15 +290,10 @@
         mInfo = info;
         isTablet = info.isTablet(windowBounds);
         isPhone = !isTablet;
-<<<<<<< HEAD
-        isTwoPanels = isTablet && useTwoPanels;
+        isTwoPanels = isTablet && isMultiDisplay;
         boolean isTaskBarEnabled = LineageSettings.System.getInt(context.getContentResolver(),
                 LineageSettings.System.ENABLE_TASKBAR, isTablet ? 1 : 0) == 1;
         isTaskbarPresent = isTaskBarEnabled && ApiWrapper.TASKBAR_DRAWN_IN_PROCESS;
-=======
-        isTwoPanels = isTablet && isMultiDisplay;
-        isTaskbarPresent = isTablet && ApiWrapper.TASKBAR_DRAWN_IN_PROCESS;
->>>>>>> 2c34cba0
 
         // Some more constants.
         context = getContext(context, info, isVerticalBarLayout() || (isTablet && isLandscape)
