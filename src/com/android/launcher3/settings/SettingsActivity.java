/*
 * Copyright (C) 2015 The Android Open Source Project
 *
 * Licensed under the Apache License, Version 2.0 (the "License");
 * you may not use this file except in compliance with the License.
 * You may obtain a copy of the License at
 *
 *      http://www.apache.org/licenses/LICENSE-2.0
 *
 * Unless required by applicable law or agreed to in writing, software
 * distributed under the License is distributed on an "AS IS" BASIS,
 * WITHOUT WARRANTIES OR CONDITIONS OF ANY KIND, either express or implied.
 * See the License for the specific language governing permissions and
 * limitations under the License.
 */

package com.android.launcher3.settings;

import static android.provider.Settings.Global.DEVELOPMENT_SETTINGS_ENABLED;

import static androidx.preference.PreferenceFragmentCompat.ARG_PREFERENCE_ROOT;

import static com.android.launcher3.BuildConfig.IS_DEBUG_DEVICE;
import static com.android.launcher3.BuildConfig.IS_STUDIO_BUILD;
import static com.android.launcher3.states.RotationHelper.ALLOW_ROTATION_PREFERENCE_KEY;

import android.app.Activity;
import android.content.Intent;
import android.net.Uri;
import android.os.Bundle;
import android.provider.Settings;
import android.text.TextUtils;
import android.view.MenuItem;
import android.view.View;

import androidx.annotation.Nullable;
import androidx.annotation.VisibleForTesting;
import androidx.core.view.WindowCompat;
import androidx.fragment.app.DialogFragment;
import androidx.fragment.app.Fragment;
import androidx.fragment.app.FragmentActivity;
import androidx.fragment.app.FragmentManager;
import androidx.preference.Preference;
import androidx.preference.PreferenceCategory;
import androidx.preference.PreferenceFragmentCompat;
import androidx.preference.PreferenceFragmentCompat.OnPreferenceStartFragmentCallback;
import androidx.preference.PreferenceFragmentCompat.OnPreferenceStartScreenCallback;
import androidx.preference.PreferenceGroup.PreferencePositionCallback;
import androidx.preference.PreferenceScreen;
import androidx.recyclerview.widget.RecyclerView;

import com.android.launcher3.BuildConfig;
import com.android.launcher3.LauncherFiles;
import com.android.launcher3.R;
import com.android.launcher3.Utilities;
<<<<<<< HEAD
import com.android.launcher3.config.FeatureFlags;
import com.android.launcher3.lineage.LineageUtils;
import com.android.launcher3.lineage.trust.TrustAppsActivity;
=======
>>>>>>> 5f635e80
import com.android.launcher3.model.WidgetsModel;
import com.android.launcher3.states.RotationHelper;
import com.android.launcher3.uioverrides.flags.DeveloperOptionsUI;
import com.android.launcher3.util.DisplayController;
import com.android.launcher3.util.Executors;
import com.android.launcher3.util.SettingsCache;

/**
 * Settings activity for Launcher. Currently implements the following setting: Allow rotation
 */
public class SettingsActivity extends FragmentActivity
        implements OnPreferenceStartFragmentCallback, OnPreferenceStartScreenCallback {

    @VisibleForTesting
    static final String DEVELOPER_OPTIONS_KEY = "pref_developer_options";

    private static final String NOTIFICATION_DOTS_PREFERENCE_KEY = "pref_icon_badging";

    public static final String EXTRA_FRAGMENT_ARGS = ":settings:fragment_args";

    // Intent extra to indicate the pref-key to highlighted when opening the settings activity
    public static final String EXTRA_FRAGMENT_HIGHLIGHT_KEY = ":settings:fragment_args_key";
    // Intent extra to indicate the pref-key of the root screen when opening the settings activity
    public static final String EXTRA_FRAGMENT_ROOT_KEY = ARG_PREFERENCE_ROOT;

    private static final int DELAY_HIGHLIGHT_DURATION_MILLIS = 600;
    public static final String SAVE_HIGHLIGHTED_KEY = "android:preference_highlighted";

<<<<<<< HEAD
    @VisibleForTesting
    static final String EXTRA_FRAGMENT = ":settings:fragment";
    @VisibleForTesting
    static final String EXTRA_FRAGMENT_ARGS = ":settings:fragment_args";

    private static final String KEY_MINUS_ONE = "pref_enable_minus_one";
    private static final String SEARCH_PACKAGE = "com.google.android.googlequicksearchbox";
    public static final String KEY_TRUST_APPS = "pref_trust_apps";

    private static final String KEY_SUGGESTIONS = "pref_suggestions";
    private static final String SUGGESTIONS_PACKAGE = "com.google.android.as";

=======
>>>>>>> 5f635e80
    @Override
    protected void onCreate(Bundle savedInstanceState) {
        super.onCreate(savedInstanceState);
        setContentView(R.layout.settings_activity);

        setActionBar(findViewById(R.id.action_bar));
        WindowCompat.setDecorFitsSystemWindows(getWindow(), false);

        Intent intent = getIntent();
        if (intent.hasExtra(EXTRA_FRAGMENT_ROOT_KEY) || intent.hasExtra(EXTRA_FRAGMENT_ARGS)
                || intent.hasExtra(EXTRA_FRAGMENT_HIGHLIGHT_KEY)) {
            getActionBar().setDisplayHomeAsUpEnabled(true);
        }

        if (savedInstanceState == null) {
            Bundle args = intent.getBundleExtra(EXTRA_FRAGMENT_ARGS);
            if (args == null) {
                args = new Bundle();
            }

            String highlight = intent.getStringExtra(EXTRA_FRAGMENT_HIGHLIGHT_KEY);
            if (!TextUtils.isEmpty(highlight)) {
                args.putString(EXTRA_FRAGMENT_HIGHLIGHT_KEY, highlight);
            }
            String root = intent.getStringExtra(EXTRA_FRAGMENT_ROOT_KEY);
            if (!TextUtils.isEmpty(root)) {
                args.putString(EXTRA_FRAGMENT_ROOT_KEY, root);
            }

            final FragmentManager fm = getSupportFragmentManager();
            final Fragment f = fm.getFragmentFactory().instantiate(getClassLoader(),
                    getString(R.string.settings_fragment_name));
            f.setArguments(args);
            // Display the fragment as the main content.
            fm.beginTransaction().replace(R.id.content_frame, f).commit();
        }
    }

    private boolean startPreference(String fragment, Bundle args, String key) {
        if (Utilities.ATLEAST_P && getSupportFragmentManager().isStateSaved()) {
            // Sometimes onClick can come after onPause because of being posted on the handler.
            // Skip starting new preferences in that case.
            return false;
        }
        final FragmentManager fm = getSupportFragmentManager();
        final Fragment f = fm.getFragmentFactory().instantiate(getClassLoader(), fragment);
        if (f instanceof DialogFragment) {
            f.setArguments(args);
            ((DialogFragment) f).show(fm, key);
        } else {
            startActivity(new Intent(this, SettingsActivity.class)
                    .putExtra(EXTRA_FRAGMENT_ARGS, args));
        }
        return true;
    }

    @Override
    public boolean onPreferenceStartFragment(
            PreferenceFragmentCompat preferenceFragment, Preference pref) {
        return startPreference(pref.getFragment(), pref.getExtras(), pref.getKey());
    }

    @Override
    public boolean onPreferenceStartScreen(PreferenceFragmentCompat caller, PreferenceScreen pref) {
        Bundle args = new Bundle();
        args.putString(ARG_PREFERENCE_ROOT, pref.getKey());
        return startPreference(getString(R.string.settings_fragment_name), args, pref.getKey());
    }

    @Override
    public boolean onOptionsItemSelected(MenuItem item) {
        if (item.getItemId() == android.R.id.home) {
            onBackPressed();
            return true;
        }
        return super.onOptionsItemSelected(item);
    }

    /**
     * This fragment shows the launcher preferences.
     */
    public static class LauncherSettingsFragment extends PreferenceFragmentCompat implements
            SettingsCache.OnChangeListener {

        protected boolean mDeveloperOptionsEnabled = false;

        private boolean mRestartOnResume = false;

        private String mHighLightKey;
        private boolean mPreferenceHighlighted = false;

        @Override
        public void onCreate(@Nullable Bundle savedInstanceState) {
            if (BuildConfig.IS_DEBUG_DEVICE) {
                Uri devUri = Settings.Global.getUriFor(DEVELOPMENT_SETTINGS_ENABLED);
                SettingsCache settingsCache = SettingsCache.INSTANCE.get(getContext());
                mDeveloperOptionsEnabled = settingsCache.getValue(devUri);
                settingsCache.register(devUri, this);
            }
            super.onCreate(savedInstanceState);
        }

        @Override
        public void onCreatePreferences(Bundle savedInstanceState, String rootKey) {
            final Bundle args = getArguments();
            mHighLightKey = args == null ? null : args.getString(EXTRA_FRAGMENT_HIGHLIGHT_KEY);

            if (savedInstanceState != null) {
                mPreferenceHighlighted = savedInstanceState.getBoolean(SAVE_HIGHLIGHTED_KEY);
            }

            getPreferenceManager().setSharedPreferencesName(LauncherFiles.SHARED_PREFERENCES_KEY);
            setPreferencesFromResource(R.xml.launcher_preferences, rootKey);

            PreferenceScreen screen = getPreferenceScreen();
            for (int i = screen.getPreferenceCount() - 1; i >= 0; i--) {
                Preference preference = screen.getPreference(i);
                if (!initPreference(preference)) {
                    screen.removePreference(preference);
                }
            }

            if (getActivity() != null && !TextUtils.isEmpty(getPreferenceScreen().getTitle())) {
                getActivity().setTitle(getPreferenceScreen().getTitle());
            }
        }

        @Override
        public void onViewCreated(View view, Bundle savedInstanceState) {
            super.onViewCreated(view, savedInstanceState);
            View listView = getListView();
            final int bottomPadding = listView.getPaddingBottom();
            listView.setOnApplyWindowInsetsListener((v, insets) -> {
                v.setPadding(
                        v.getPaddingLeft(),
                        v.getPaddingTop(),
                        v.getPaddingRight(),
                        bottomPadding + insets.getSystemWindowInsetBottom());
                return insets.consumeSystemWindowInsets();
            });

            // Overriding Text Direction in the Androidx preference library to support RTL
            view.setTextDirection(View.TEXT_DIRECTION_LOCALE);
        }

        @Override
        public void onSaveInstanceState(Bundle outState) {
            super.onSaveInstanceState(outState);
            outState.putBoolean(SAVE_HIGHLIGHTED_KEY, mPreferenceHighlighted);
        }

        /**
         * Initializes a preference. This is called for every preference. Returning false here
         * will remove that preference from the list.
         */
        protected boolean initPreference(Preference preference) {
            switch (preference.getKey()) {
                case NOTIFICATION_DOTS_PREFERENCE_KEY:
                    return !WidgetsModel.GO_DISABLE_NOTIFICATION_DOTS;

                case ALLOW_ROTATION_PREFERENCE_KEY:
                    DisplayController.Info info =
                            DisplayController.INSTANCE.get(getContext()).getInfo();
                    if (info.isTablet(info.realBounds)) {
                        // Launcher supports rotation by default. No need to show this setting.
                        return false;
                    }
                    if (!getContext().getResources().getBoolean(
                            com.android.internal.R.bool.config_supportAutoRotation)) {
                        // Not supported by the device, hide setting.
                        return false;
                    }
                    // Initialize the UI once
                    preference.setDefaultValue(RotationHelper.getAllowRotationDefaultValue(info));
                    return true;

                case DEVELOPER_OPTIONS_KEY:
<<<<<<< HEAD
                    mDeveloperOptionPref = preference;
                    return updateDeveloperOption();

                case KEY_MINUS_ONE:
                    return LineageUtils.isPackageEnabled(getActivity(), SEARCH_PACKAGE);

                case KEY_TRUST_APPS:
                    preference.setOnPreferenceClickListener(p -> {
                        LineageUtils.showLockScreen(getActivity(),
                                getString(R.string.trust_apps_manager_name), () -> {
                            Intent intent = new Intent(getActivity(), TrustAppsActivity.class);
                            startActivity(intent);
                        });
                        return true;
                    });
                    return true;

                case KEY_SUGGESTIONS:
                    return LineageUtils.isPackageEnabled(getActivity(), SUGGESTIONS_PACKAGE);
=======
                    if (IS_STUDIO_BUILD) {
                        preference.setOrder(0);
                    }
                    return mDeveloperOptionsEnabled;
                case "pref_developer_flags":
                    if (mDeveloperOptionsEnabled && preference instanceof PreferenceCategory pc) {
                        Executors.MAIN_EXECUTOR.post(() -> new DeveloperOptionsUI(this, pc));
                        return true;
                    }
                    return false;
>>>>>>> 5f635e80
            }

            return true;
        }

        @Override
        public void onResume() {
            super.onResume();

            if (isAdded() && !mPreferenceHighlighted) {
                PreferenceHighlighter highlighter = createHighlighter();
                if (highlighter != null) {
                    getView().postDelayed(highlighter, DELAY_HIGHLIGHT_DURATION_MILLIS);
                    mPreferenceHighlighted = true;
                }
            }

            if (mRestartOnResume) {
                recreateActivityNow();
            }
        }

        @Override
        public void onSettingsChanged(boolean isEnabled) {
            // Developer options changed, try recreate
            tryRecreateActivity();
        }

        @Override
        public void onDestroy() {
            super.onDestroy();
            if (IS_DEBUG_DEVICE) {
                SettingsCache.INSTANCE.get(getContext())
                        .unregister(Settings.Global.getUriFor(DEVELOPMENT_SETTINGS_ENABLED), this);
            }
        }

        /**
         * Tries to recreate the preference
         */
        protected void tryRecreateActivity() {
            if (isResumed()) {
                recreateActivityNow();
            } else {
                mRestartOnResume = true;
            }
        }

        private void recreateActivityNow() {
            Activity activity = getActivity();
            if (activity != null) {
                activity.recreate();
            }
        }

        private PreferenceHighlighter createHighlighter() {
            if (TextUtils.isEmpty(mHighLightKey)) {
                return null;
            }

            PreferenceScreen screen = getPreferenceScreen();
            if (screen == null) {
                return null;
            }

            RecyclerView list = getListView();
            PreferencePositionCallback callback = (PreferencePositionCallback) list.getAdapter();
            int position = callback.getPreferenceAdapterPosition(mHighLightKey);
            return position >= 0 ? new PreferenceHighlighter(
                    list, position, screen.findPreference(mHighLightKey))
                    : null;
        }
    }
}<|MERGE_RESOLUTION|>--- conflicted
+++ resolved
@@ -53,12 +53,8 @@
 import com.android.launcher3.LauncherFiles;
 import com.android.launcher3.R;
 import com.android.launcher3.Utilities;
-<<<<<<< HEAD
-import com.android.launcher3.config.FeatureFlags;
 import com.android.launcher3.lineage.LineageUtils;
 import com.android.launcher3.lineage.trust.TrustAppsActivity;
-=======
->>>>>>> 5f635e80
 import com.android.launcher3.model.WidgetsModel;
 import com.android.launcher3.states.RotationHelper;
 import com.android.launcher3.uioverrides.flags.DeveloperOptionsUI;
@@ -87,12 +83,6 @@
     private static final int DELAY_HIGHLIGHT_DURATION_MILLIS = 600;
     public static final String SAVE_HIGHLIGHTED_KEY = "android:preference_highlighted";
 
-<<<<<<< HEAD
-    @VisibleForTesting
-    static final String EXTRA_FRAGMENT = ":settings:fragment";
-    @VisibleForTesting
-    static final String EXTRA_FRAGMENT_ARGS = ":settings:fragment_args";
-
     private static final String KEY_MINUS_ONE = "pref_enable_minus_one";
     private static final String SEARCH_PACKAGE = "com.google.android.googlequicksearchbox";
     public static final String KEY_TRUST_APPS = "pref_trust_apps";
@@ -100,8 +90,6 @@
     private static final String KEY_SUGGESTIONS = "pref_suggestions";
     private static final String SUGGESTIONS_PACKAGE = "com.google.android.as";
 
-=======
->>>>>>> 5f635e80
     @Override
     protected void onCreate(Bundle savedInstanceState) {
         super.onCreate(savedInstanceState);
@@ -279,9 +267,16 @@
                     return true;
 
                 case DEVELOPER_OPTIONS_KEY:
-<<<<<<< HEAD
-                    mDeveloperOptionPref = preference;
-                    return updateDeveloperOption();
+                    if (IS_STUDIO_BUILD) {
+                        preference.setOrder(0);
+                    }
+                    return mDeveloperOptionsEnabled;
+                case "pref_developer_flags":
+                    if (mDeveloperOptionsEnabled && preference instanceof PreferenceCategory pc) {
+                        Executors.MAIN_EXECUTOR.post(() -> new DeveloperOptionsUI(this, pc));
+                        return true;
+                    }
+                    return false;
 
                 case KEY_MINUS_ONE:
                     return LineageUtils.isPackageEnabled(getActivity(), SEARCH_PACKAGE);
@@ -299,18 +294,6 @@
 
                 case KEY_SUGGESTIONS:
                     return LineageUtils.isPackageEnabled(getActivity(), SUGGESTIONS_PACKAGE);
-=======
-                    if (IS_STUDIO_BUILD) {
-                        preference.setOrder(0);
-                    }
-                    return mDeveloperOptionsEnabled;
-                case "pref_developer_flags":
-                    if (mDeveloperOptionsEnabled && preference instanceof PreferenceCategory pc) {
-                        Executors.MAIN_EXECUTOR.post(() -> new DeveloperOptionsUI(this, pc));
-                        return true;
-                    }
-                    return false;
->>>>>>> 5f635e80
             }
 
             return true;
