--- conflicted
+++ resolved
@@ -16,13 +16,10 @@
 
 package com.android.launcher3;
 
-<<<<<<< HEAD
 import static com.android.launcher3.InvariantDeviceProfile.KEY_ALLAPPS_THEMED_ICONS;
 import static com.android.launcher3.InvariantDeviceProfile.KEY_SHOW_DESKTOP_LABELS;
 import static com.android.launcher3.InvariantDeviceProfile.KEY_SHOW_DRAWER_LABELS;
-=======
 import static com.android.launcher3.config.FeatureFlags.ENABLE_DOWNLOAD_APP_UX_V2;
->>>>>>> 3336f0f9
 import static com.android.launcher3.config.FeatureFlags.ENABLE_ICON_LABEL_AUTO_SCALING;
 import static com.android.launcher3.graphics.PreloadIconDrawable.newPendingIcon;
 import static com.android.launcher3.icons.BitmapInfo.FLAG_NO_BADGE;
@@ -400,14 +397,7 @@
 
     @UiThread
     protected void applyIconAndLabel(ItemInfoWithIcon info) {
-<<<<<<< HEAD
-        boolean useTheme = mDisplay == DISPLAY_WORKSPACE || mDisplay == DISPLAY_FOLDER
-                || mDisplay == DISPLAY_TASKBAR
-                || (mThemeAllAppsIcons && mDisplay == DISPLAY_ALL_APPS);
-        int flags = useTheme ? FLAG_THEMED : 0;
-=======
         int flags = shouldUseTheme() ? FLAG_THEMED : 0;
->>>>>>> 3336f0f9
         if (mHideBadge) {
             flags |= FLAG_NO_BADGE;
         }
@@ -421,24 +411,19 @@
 
     protected boolean shouldUseTheme() {
         return mDisplay == DISPLAY_WORKSPACE || mDisplay == DISPLAY_FOLDER
-                || mDisplay == DISPLAY_TASKBAR;
+                || mDisplay == DISPLAY_TASKBAR
+                || (mThemeAllAppsIcons && mDisplay == DISPLAY_ALL_APPS);
     }
 
     @UiThread
-<<<<<<< HEAD
-    private void applyLabel(ItemInfoWithIcon info) {
-        if (mShouldShowLabel) {
-            setText(info.title);
-=======
     @VisibleForTesting
     public void applyLabel(ItemInfoWithIcon info) {
         CharSequence label = info.title;
-        if (label != null) {
+        if (label != null && mShouldShowLabel) {
             mLastOriginalText = label;
             mLastModifiedText = mLastOriginalText;
             mBreakPointsIntArray = StringMatcherUtility.getListOfBreakpoints(label, MATCHER);
             setText(label);
->>>>>>> 3336f0f9
         }
         if (info.contentDescription != null) {
             setContentDescription(info.isDisabled()
