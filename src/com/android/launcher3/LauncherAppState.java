/*
 * Copyright (C) 2013 The Android Open Source Project
 *
 * Licensed under the Apache License, Version 2.0 (the "License");
 * you may not use this file except in compliance with the License.
 * You may obtain a copy of the License at
 *
 *      http://www.apache.org/licenses/LICENSE-2.0
 *
 * Unless required by applicable law or agreed to in writing, software
 * distributed under the License is distributed on an "AS IS" BASIS,
 * WITHOUT WARRANTIES OR CONDITIONS OF ANY KIND, either express or implied.
 * See the License for the specific language governing permissions and
 * limitations under the License.
 */

package com.android.launcher3;

import static com.android.launcher3.InvariantDeviceProfile.CHANGE_FLAG_ICON_PARAMS;
import static com.android.launcher3.util.Executors.MODEL_EXECUTOR;
import static com.android.launcher3.util.SecureSettingsObserver.newNotificationSettingsObserver;

import android.content.ComponentName;
import android.content.Context;
import android.content.Intent;
import android.content.pm.LauncherApps;
import android.os.Handler;
import android.util.Log;

import androidx.annotation.Nullable;

import com.android.launcher3.config.FeatureFlags;
import com.android.launcher3.icons.IconCache;
import com.android.launcher3.icons.IconProvider;
import com.android.launcher3.icons.LauncherIcons;
import com.android.launcher3.notification.NotificationListener;
import com.android.launcher3.pm.InstallSessionHelper;
import com.android.launcher3.pm.InstallSessionTracker;
import com.android.launcher3.pm.UserCache;
import com.android.launcher3.util.MainThreadInitializedObject;
import com.android.launcher3.util.Preconditions;
import com.android.launcher3.util.SafeCloseable;
import com.android.launcher3.util.SecureSettingsObserver;
import com.android.launcher3.util.SimpleBroadcastReceiver;
import com.android.launcher3.widget.custom.CustomWidgetManager;

public class LauncherAppState {

    public static final String ACTION_FORCE_ROLOAD = "force-reload-launcher";

    // We do not need any synchronization for this variable as its only written on UI thread.
    public static final MainThreadInitializedObject<LauncherAppState> INSTANCE =
            new MainThreadInitializedObject<>(LauncherAppState::new);

    private final Context mContext;
    private final LauncherModel mModel;
    private final IconCache mIconCache;
    private final WidgetPreviewLoader mWidgetCache;
    private final InvariantDeviceProfile mInvariantDeviceProfile;

    private SecureSettingsObserver mNotificationDotsObserver;
    private InstallSessionTracker mInstallSessionTracker;
    private SimpleBroadcastReceiver mModelChangeReceiver;
    private SafeCloseable mCalendarChangeTracker;
    private SafeCloseable mUserChangeListener;

    public static LauncherAppState getInstance(final Context context) {
        return INSTANCE.get(context);
    }

    public static LauncherAppState getInstanceNoCreate() {
        return INSTANCE.getNoCreate();
    }

    public Context getContext() {
        return mContext;
    }

    public LauncherAppState(Context context) {
        this(context, LauncherFiles.APP_ICONS_DB);

        mModelChangeReceiver = new SimpleBroadcastReceiver(mModel::onBroadcastIntent);

        mContext.getSystemService(LauncherApps.class).registerCallback(mModel);
        mModelChangeReceiver.register(mContext, Intent.ACTION_LOCALE_CHANGED,
                Intent.ACTION_MANAGED_PROFILE_AVAILABLE,
                Intent.ACTION_MANAGED_PROFILE_UNAVAILABLE,
                Intent.ACTION_MANAGED_PROFILE_UNLOCKED);
        if (FeatureFlags.IS_STUDIO_BUILD) {
            mModelChangeReceiver.register(mContext, ACTION_FORCE_ROLOAD);
        }

        mCalendarChangeTracker = IconProvider.registerIconChangeListener(mContext,
                mModel::onAppIconChanged, MODEL_EXECUTOR.getHandler());

        // TODO: remove listener on terminate
        FeatureFlags.APP_SEARCH_IMPROVEMENTS.addChangeListener(context, mModel::forceReload);
        CustomWidgetManager.INSTANCE.get(mContext)
                .setWidgetRefreshCallback(mModel::refreshAndBindWidgetsAndShortcuts);

        mUserChangeListener = UserCache.INSTANCE.get(mContext)
                .addUserChangeListener(mModel::forceReload);

        mInvariantDeviceProfile.addOnChangeListener(this::onIdpChanged);
        new Handler().post( () -> mInvariantDeviceProfile.verifyConfigChangedInBackground(context));

        mInstallSessionTracker = InstallSessionHelper.INSTANCE.get(context)
                .registerInstallTracker(mModel, MODEL_EXECUTOR);

        // Register an observer to rebind the notification listener when dots are re-enabled.
        mNotificationDotsObserver =
                newNotificationSettingsObserver(mContext, this::onNotificationSettingsChanged);
        mNotificationDotsObserver.register();
        mNotificationDotsObserver.dispatchOnChange();
    }

    public LauncherAppState(Context context, @Nullable String iconCacheFileName) {
        Log.v(Launcher.TAG, "LauncherAppState initiated");
        Preconditions.assertUIThread();
        mContext = context;

        mInvariantDeviceProfile = InvariantDeviceProfile.INSTANCE.get(context);
        mIconCache = new IconCache(mContext, mInvariantDeviceProfile, iconCacheFileName);
        mWidgetCache = new WidgetPreviewLoader(mContext, mIconCache);
<<<<<<< HEAD
        mModel = new LauncherModel(context, this, mIconCache, AppFilter.newInstance(mContext));
=======
        mModel = new LauncherModel(context, this, mIconCache, new AppFilter(mContext));
>>>>>>> 65542a48
    }

    protected void onNotificationSettingsChanged(boolean areNotificationDotsEnabled) {
        if (areNotificationDotsEnabled) {
            NotificationListener.requestRebind(new ComponentName(
                    mContext, NotificationListener.class));
        }
    }

    private void onIdpChanged(int changeFlags, InvariantDeviceProfile idp) {
        if (changeFlags == 0) {
            return;
        }

        if ((changeFlags & CHANGE_FLAG_ICON_PARAMS) != 0) {
            LauncherIcons.clearPool();
            mIconCache.updateIconParams(idp.fillResIconDpi, idp.iconBitmapSize);
            mWidgetCache.refresh();
        }

        mModel.forceReload();
    }

    /**
     * Call from Application.onTerminate(), which is not guaranteed to ever be called.
     */
    public void onTerminate() {
        mModel.destroy();
        if (mModelChangeReceiver != null) {
            mContext.unregisterReceiver(mModelChangeReceiver);
        }
        mContext.getSystemService(LauncherApps.class).unregisterCallback(mModel);
        if (mInstallSessionTracker != null) {
            mInstallSessionTracker.unregister();
        }
        if (mCalendarChangeTracker != null) {
            mCalendarChangeTracker.close();
        }
        if (mUserChangeListener != null) {
            mUserChangeListener.close();
        }
        CustomWidgetManager.INSTANCE.get(mContext).setWidgetRefreshCallback(null);

        if (mNotificationDotsObserver != null) {
            mNotificationDotsObserver.unregister();
        }
    }

    public IconCache getIconCache() {
        return mIconCache;
    }

    public LauncherModel getModel() {
        return mModel;
    }

    public WidgetPreviewLoader getWidgetCache() {
        return mWidgetCache;
    }

    public InvariantDeviceProfile getInvariantDeviceProfile() {
        return mInvariantDeviceProfile;
    }

    /**
     * Shorthand for {@link #getInvariantDeviceProfile()}
     */
    public static InvariantDeviceProfile getIDP(Context context) {
        return InvariantDeviceProfile.INSTANCE.get(context);
    }
}<|MERGE_RESOLUTION|>--- conflicted
+++ resolved
@@ -122,11 +122,7 @@
         mInvariantDeviceProfile = InvariantDeviceProfile.INSTANCE.get(context);
         mIconCache = new IconCache(mContext, mInvariantDeviceProfile, iconCacheFileName);
         mWidgetCache = new WidgetPreviewLoader(mContext, mIconCache);
-<<<<<<< HEAD
-        mModel = new LauncherModel(context, this, mIconCache, AppFilter.newInstance(mContext));
-=======
         mModel = new LauncherModel(context, this, mIconCache, new AppFilter(mContext));
->>>>>>> 65542a48
     }
 
     protected void onNotificationSettingsChanged(boolean areNotificationDotsEnabled) {
