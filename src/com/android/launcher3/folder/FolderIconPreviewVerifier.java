--- conflicted
+++ resolved
@@ -31,10 +31,7 @@
     private final int[] mGridSize = new int[2];
 
     private int mGridCountX;
-<<<<<<< HEAD
-=======
     private boolean mDisplayingUpperLeftQuadrant = false;
->>>>>>> 8701cd58
 
     public FolderIconPreviewVerifier(InvariantDeviceProfile profile) {
         mMaxGridCountX = profile.numFolderColumns;
@@ -46,8 +43,6 @@
         FolderPagedView.calculateGridSize(info.contents.size(), 0, 0, mMaxGridCountX,
                 mMaxGridCountY, mMaxItemsPerPage, mGridSize);
         mGridCountX = mGridSize[0];
-<<<<<<< HEAD
-=======
         int numItemsInFolder = info.contents.size();
         mDisplayingUpperLeftQuadrant = FeatureFlags.LAUNCHER3_NEW_FOLDER_ANIMATION
                 && !FeatureFlags.LAUNCHER3_LEGACY_FOLDER_ICON
@@ -58,7 +53,6 @@
                     mMaxGridCountY, mMaxItemsPerPage, mGridSize);
             mGridCountX = mGridSize[0];
         }
->>>>>>> 8701cd58
     }
 
     /**
@@ -74,15 +68,9 @@
      * @return True iff the icon is in the 2x2 upper left quadrant of the Folder.
      */
     public boolean isItemInPreview(int page, int rank) {
-<<<<<<< HEAD
-        if (page > 0) {
-            // First page items are laid out such that the first 4 items are always in the upper
-            // left quadrant. For all other pages, we need to check the row and col.
-=======
         // First page items are laid out such that the first 4 items are always in the upper
         // left quadrant. For all other pages, we need to check the row and col.
         if (page > 0 || mDisplayingUpperLeftQuadrant) {
->>>>>>> 8701cd58
             int col = rank % mGridCountX;
             int row = rank / mGridCountX;
             return col < 2 && row < 2;
