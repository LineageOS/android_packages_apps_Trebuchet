--- conflicted
+++ resolved
@@ -2226,11 +2226,7 @@
     private Runnable getWidgetResizeFrameRunnable(DragOptions options,
             LauncherAppWidgetHostView hostView, CellLayout cellLayout) {
         AppWidgetProviderInfo pInfo = hostView.getAppWidgetInfo();
-<<<<<<< HEAD
-        if (pInfo != null && !options.isAccessibleDrag) {
-=======
-        if (pInfo != null && pInfo.resizeMode != AppWidgetProviderInfo.RESIZE_NONE) {
->>>>>>> fb095226
+        if (pInfo != null) {
             return () -> {
                 if (!isPageInTransition()) {
                     AppWidgetResizeFrame.showForWidget(hostView, cellLayout);
