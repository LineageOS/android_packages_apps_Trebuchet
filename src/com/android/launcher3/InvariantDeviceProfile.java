/*
 * Copyright (C) 2021 The Android Open Source Project
 *
 * Licensed under the Apache License, Version 2.0 (the "License");
 * you may not use this file except in compliance with the License.
 * You may obtain a copy of the License at
 *
 *      http://www.apache.org/licenses/LICENSE-2.0
 *
 * Unless required by applicable law or agreed to in writing, software
 * distributed under the License is distributed on an "AS IS" BASIS,
 * WITHOUT WARRANTIES OR CONDITIONS OF ANY KIND, either express or implied.
 * See the License for the specific language governing permissions and
 * limitations under the License.
 */

package com.android.launcher3;

import static com.android.launcher3.LauncherPrefs.GRID_NAME;
import static com.android.launcher3.Utilities.dpiFromPx;
import static com.android.launcher3.config.FeatureFlags.ENABLE_TWO_PANEL_HOME;
import static com.android.launcher3.testing.shared.ResourceUtils.INVALID_RESOURCE_HANDLE;
import static com.android.launcher3.util.DisplayController.CHANGE_DENSITY;
import static com.android.launcher3.util.DisplayController.CHANGE_NAVIGATION_MODE;
import static com.android.launcher3.util.DisplayController.CHANGE_SUPPORTED_BOUNDS;
import static com.android.launcher3.util.Executors.MAIN_EXECUTOR;

import android.annotation.TargetApi;
import android.appwidget.AppWidgetHostView;
import android.content.ComponentName;
import android.content.Context;
import android.content.SharedPreferences;
import android.content.SharedPreferences.OnSharedPreferenceChangeListener;
import android.content.res.Configuration;
import android.content.res.Resources;
import android.content.res.TypedArray;
import android.content.res.XmlResourceParser;
import android.graphics.Point;
import android.graphics.PointF;
import android.graphics.Rect;
import android.text.TextUtils;
import android.util.AttributeSet;
import android.util.DisplayMetrics;
import android.util.Log;
import android.util.SparseArray;
import android.util.Xml;
import android.view.Display;

import androidx.annotation.DimenRes;
import androidx.annotation.IntDef;
import androidx.annotation.StyleRes;
import androidx.annotation.VisibleForTesting;
import androidx.annotation.XmlRes;
import androidx.core.content.res.ResourcesCompat;

import com.android.launcher3.icons.DotRenderer;
import com.android.launcher3.model.DeviceGridState;
import com.android.launcher3.provider.RestoreDbTask;
import com.android.launcher3.testing.shared.ResourceUtils;
import com.android.launcher3.util.DisplayController;
import com.android.launcher3.util.DisplayController.Info;
import com.android.launcher3.util.LockedUserState;
import com.android.launcher3.util.MainThreadInitializedObject;
import com.android.launcher3.util.Partner;
import com.android.launcher3.util.WindowBounds;
import com.android.launcher3.util.window.WindowManagerProxy;

import org.xmlpull.v1.XmlPullParser;
import org.xmlpull.v1.XmlPullParserException;

import java.io.IOException;
import java.lang.annotation.Retention;
import java.lang.annotation.RetentionPolicy;
import java.util.ArrayList;
import java.util.Arrays;
import java.util.Collections;
import java.util.List;
import java.util.stream.Collectors;

public class InvariantDeviceProfile implements OnSharedPreferenceChangeListener {

    public static final String TAG = "IDP";
    // We do not need any synchronization for this variable as its only written on UI thread.
    public static final MainThreadInitializedObject<InvariantDeviceProfile> INSTANCE =
            new MainThreadInitializedObject<>(InvariantDeviceProfile::new);

    @Retention(RetentionPolicy.SOURCE)
    @IntDef({TYPE_PHONE, TYPE_MULTI_DISPLAY, TYPE_TABLET})
    public @interface DeviceType {}

    public static final int TYPE_PHONE = 0;
    public static final int TYPE_MULTI_DISPLAY = 1;
    public static final int TYPE_TABLET = 2;

    private static final float ICON_SIZE_DEFINED_IN_APP_DP = 48;

    public static final String KEY_ALLAPPS_THEMED_ICONS = "pref_allapps_themed_icons";
    public static final String KEY_SHOW_DESKTOP_LABELS = "pref_desktop_show_labels";
    public static final String KEY_SHOW_DRAWER_LABELS = "pref_drawer_show_labels";
    public static final String KEY_WORKSPACE_LOCK = "pref_workspace_lock";

    // Constants that affects the interpolation curve between statically defined device profile
    // buckets.
    private static final float KNEARESTNEIGHBOR = 3;
    private static final float WEIGHT_POWER = 5;

    // used to offset float not being able to express extremely small weights in extreme cases.
    private static final float WEIGHT_EFFICIENT = 100000f;

    // Used for arrays to specify different sizes (e.g. border spaces, width/height) in different
    // constraints
    static final int COUNT_SIZES = 4;
    static final int INDEX_DEFAULT = 0;
    static final int INDEX_LANDSCAPE = 1;
    static final int INDEX_TWO_PANEL_PORTRAIT = 2;
    static final int INDEX_TWO_PANEL_LANDSCAPE = 3;

    /** These resources are used to override the device profile  */
    private static final String RES_GRID_NUM_ROWS = "grid_num_rows";
    private static final String RES_GRID_NUM_COLUMNS = "grid_num_columns";
    private static final String RES_GRID_ICON_SIZE_DP = "grid_icon_size_dp";

    /**
     * Number of icons per row and column in the workspace.
     */
    public int numRows;
    public int numColumns;
    public int numSearchContainerColumns;

    /**
     * Number of icons per row and column in the folder.
     */
    public int numFolderRows;
    public int numFolderColumns;
    public float[] iconSize;
    public float[] iconTextSize;
    public int iconBitmapSize;
    public int fillResIconDpi;
    public @DeviceType int deviceType;

    public PointF[] minCellSize;

    public PointF[] borderSpaces;
    public @DimenRes int inlineNavButtonsEndSpacing;

    public @StyleRes int folderStyle;

    public @StyleRes int cellStyle;

    public float[] horizontalMargin;

    public PointF[] allAppsCellSize;
    public float[] allAppsIconSize;
    public float[] allAppsIconTextSize;
    public PointF[] allAppsBorderSpaces;

    public float[] transientTaskbarIconSize;

    public boolean[] startAlignTaskbar;

    /**
     * Number of icons inside the hotseat area.
     */
    public int numShownHotseatIcons;

    /**
     * Number of icons inside the hotseat area that is stored in the database. This is greater than
     * or equal to numnShownHotseatIcons, allowing for a seamless transition between two hotseat
     * sizes that share the same DB.
     */
    public int numDatabaseHotseatIcons;

    public int[] hotseatColumnSpan;
    public float[] hotseatBarBottomSpace;
    public float[] hotseatQsbSpace;

    /**
     * Number of columns in the all apps list.
     */
    public int numAllAppsColumns;
    public int numDatabaseAllAppsColumns;
    public @StyleRes int allAppsStyle;

    /**
     * Do not query directly. see {@link DeviceProfile#isScalableGrid}.
     */
    protected boolean isScalable;
    @XmlRes
    public int devicePaddingId = INVALID_RESOURCE_HANDLE;

    public String dbFile;
    public int defaultLayoutId;
    int demoModeLayoutId;
    public boolean[] inlineQsb = new boolean[COUNT_SIZES];

    /**
     * An immutable list of supported profiles.
     */
    public List<DeviceProfile> supportedProfiles = Collections.EMPTY_LIST;

    public Point defaultWallpaperSize;
    public Rect defaultWidgetPadding;

    private Context mContext;

    private final ArrayList<OnIDPChangeListener> mChangeListeners = new ArrayList<>();

    @VisibleForTesting
    public InvariantDeviceProfile() { }

    @TargetApi(23)
    private InvariantDeviceProfile(Context context) {
        mContext = context;

        SharedPreferences prefs = LauncherPrefs.getPrefs(context);
        prefs.registerOnSharedPreferenceChangeListener(this);
        String gridName = getCurrentGridName(context);
        String newGridName = initGrid(context, gridName);
        if (!newGridName.equals(gridName)) {
<<<<<<< HEAD
            prefs.edit().putString(KEY_IDP_GRID_NAME, newGridName).apply();
            Log.d("b/258560494", "InvariantDeviceProfile - setting newGridName: " + newGridName
                    + ", gridName: " + gridName);
=======
            LauncherPrefs.get(context).put(GRID_NAME, newGridName);
>>>>>>> 3336f0f9
        }
        LockedUserState.get(context).runOnUserUnlocked(() -> {
            new DeviceGridState(this).writeToPrefs(context);
        });

        DisplayController.INSTANCE.get(context).setPriorityListener(
                (displayContext, info, flags) -> {
                    if ((flags & (CHANGE_DENSITY | CHANGE_SUPPORTED_BOUNDS
                            | CHANGE_NAVIGATION_MODE)) != 0) {
                        onConfigChanged(displayContext);
                    }
                });
    }

    /**
     * This constructor should NOT have any monitors by design.
     */
    public InvariantDeviceProfile(Context context, String gridName) {
        String newName = initGrid(context, gridName);
        if (newName == null || !newName.equals(gridName)) {
            throw new IllegalArgumentException("Unknown grid name");
        }
    }

    /**
     * This constructor should NOT have any monitors by design.
     */
    public InvariantDeviceProfile(Context context, Display display) {
        // Ensure that the main device profile is initialized
        INSTANCE.get(context);
        String gridName = getCurrentGridName(context);

        // Get the display info based on default display and interpolate it to existing display
        Info defaultInfo = DisplayController.INSTANCE.get(context).getInfo();
        @DeviceType int defaultDeviceType = getDeviceType(defaultInfo);
        DisplayOption defaultDisplayOption = invDistWeightedInterpolate(
                defaultInfo,
                getPredefinedDeviceProfiles(context, gridName, defaultDeviceType,
                        /*allowDisabledGrid=*/false),
                defaultDeviceType);

        Context displayContext = context.createDisplayContext(display);
        Info myInfo = new Info(displayContext);
        @DeviceType int deviceType = getDeviceType(myInfo);
        DisplayOption myDisplayOption = invDistWeightedInterpolate(
                myInfo,
                getPredefinedDeviceProfiles(context, gridName, deviceType,
                        /*allowDisabledGrid=*/false),
                deviceType);

        DisplayOption result = new DisplayOption(defaultDisplayOption.grid)
                .add(myDisplayOption);
        result.iconSizes[INDEX_DEFAULT] =
                defaultDisplayOption.iconSizes[INDEX_DEFAULT];
        for (int i = 1; i < COUNT_SIZES; i++) {
            result.iconSizes[i] = Math.min(
                    defaultDisplayOption.iconSizes[i], myDisplayOption.iconSizes[i]);
        }

        System.arraycopy(defaultDisplayOption.minCellSize, 0, result.minCellSize, 0,
                COUNT_SIZES);
        System.arraycopy(defaultDisplayOption.borderSpaces, 0, result.borderSpaces, 0,
                COUNT_SIZES);

        initGrid(context, myInfo, result, deviceType);
    }

    /**
     * Reinitialize the current grid after a restore, where some grids might now be disabled.
     */
    public void reinitializeAfterRestore(Context context) {
        String currentGridName = getCurrentGridName(context);
        String currentDbFile = dbFile;
        String newGridName = initGrid(context, currentGridName);
        String newDbFile = dbFile;
        if (!newDbFile.equals(currentDbFile)) {
            Log.d(TAG, "Restored grid is disabled : " + currentGridName
                    + ", migrating to: " + newGridName
                    + ", removing all other grid db files");
            for (String gridDbFile : LauncherFiles.GRID_DB_FILES) {
                if (gridDbFile.equals(currentDbFile)) {
                    continue;
                }
                if (context.getDatabasePath(gridDbFile).delete()) {
                    Log.d(TAG, "Removed old grid db file: " + gridDbFile);
                }
            }
            setCurrentGrid(context, newGridName);
        }
    }

    private static @DeviceType int getDeviceType(Info displayInfo) {
        int flagPhone = 1 << 0;
        int flagTablet = 1 << 1;

        int type = displayInfo.supportedBounds.stream()
                .mapToInt(bounds -> displayInfo.isTablet(bounds) ? flagTablet : flagPhone)
                .reduce(0, (a, b) -> a | b);
        if ((type == (flagPhone | flagTablet)) && ENABLE_TWO_PANEL_HOME.get()) {
            // device has profiles supporting both phone and table modes
            return TYPE_MULTI_DISPLAY;
        } else if (type == flagTablet) {
            return TYPE_TABLET;
        } else {
            return TYPE_PHONE;
        }
    }

    @Override
    public void onSharedPreferenceChanged(SharedPreferences prefs, String key) {
        switch (key) {
            case KEY_ALLAPPS_THEMED_ICONS:
            case KEY_SHOW_DESKTOP_LABELS:
            case KEY_SHOW_DRAWER_LABELS:
                onConfigChanged(mContext);
                break;
        }
    }

    public static String getCurrentGridName(Context context) {
        return LauncherPrefs.get(context).get(GRID_NAME);
    }

    private String initGrid(Context context, String gridName) {
        Info displayInfo = DisplayController.INSTANCE.get(context).getInfo();
        @DeviceType int deviceType = getDeviceType(displayInfo);

        ArrayList<DisplayOption> allOptions =
                getPredefinedDeviceProfiles(context, gridName, deviceType,
                        RestoreDbTask.isPending(context));
        DisplayOption displayOption =
                invDistWeightedInterpolate(displayInfo, allOptions, deviceType);
        initGrid(context, displayInfo, displayOption, deviceType);
        return displayOption.grid.name;
    }

    @VisibleForTesting
    public static String getDefaultGridName(Context context) {
        return new InvariantDeviceProfile().initGrid(context, null);
    }

    private void initGrid(Context context, Info displayInfo, DisplayOption displayOption,
            @DeviceType int deviceType) {
        DisplayMetrics metrics = context.getResources().getDisplayMetrics();
        GridOption closestProfile = displayOption.grid;
        numRows = closestProfile.numRows;
        numColumns = closestProfile.numColumns;
        numSearchContainerColumns = closestProfile.numSearchContainerColumns;
        dbFile = closestProfile.dbFile;
        defaultLayoutId = closestProfile.defaultLayoutId;
        demoModeLayoutId = closestProfile.demoModeLayoutId;

        numFolderRows = closestProfile.numFolderRows;
        numFolderColumns = closestProfile.numFolderColumns;
        folderStyle = closestProfile.folderStyle;

        cellStyle = closestProfile.cellStyle;

        isScalable = closestProfile.isScalable;
        devicePaddingId = closestProfile.devicePaddingId;
        this.deviceType = deviceType;

        inlineNavButtonsEndSpacing = closestProfile.inlineNavButtonsEndSpacing;

        iconSize = displayOption.iconSizes;
        float maxIconSize = iconSize[0];
        for (int i = 1; i < iconSize.length; i++) {
            maxIconSize = Math.max(maxIconSize, iconSize[i]);
        }
        iconBitmapSize = ResourceUtils.pxFromDp(maxIconSize, metrics);
        fillResIconDpi = getLauncherIconDensity(iconBitmapSize);

        iconTextSize = displayOption.textSizes;

        minCellSize = displayOption.minCellSize;

        borderSpaces = displayOption.borderSpaces;

        horizontalMargin = displayOption.horizontalMargin;

        numShownHotseatIcons = closestProfile.numHotseatIcons;
        numDatabaseHotseatIcons = deviceType == TYPE_MULTI_DISPLAY
                ? closestProfile.numDatabaseHotseatIcons : closestProfile.numHotseatIcons;
        hotseatColumnSpan = closestProfile.hotseatColumnSpan;
        hotseatBarBottomSpace = displayOption.hotseatBarBottomSpace;
        hotseatQsbSpace = displayOption.hotseatQsbSpace;

        allAppsStyle = closestProfile.allAppsStyle;

        numAllAppsColumns = closestProfile.numAllAppsColumns;
        numDatabaseAllAppsColumns = deviceType == TYPE_MULTI_DISPLAY
                ? closestProfile.numDatabaseAllAppsColumns : closestProfile.numAllAppsColumns;

        allAppsCellSize = displayOption.allAppsCellSize;
        allAppsBorderSpaces = displayOption.allAppsBorderSpaces;
        allAppsIconSize = displayOption.allAppsIconSizes;
        allAppsIconTextSize = displayOption.allAppsIconTextSizes;

        inlineQsb = closestProfile.inlineQsb;

        transientTaskbarIconSize = displayOption.transientTaskbarIconSize;

        startAlignTaskbar = displayOption.startAlignTaskbar;

        // If the partner customization apk contains any grid overrides, apply them
        // Supported overrides: numRows, numColumns, iconSize
        applyPartnerDeviceProfileOverrides(context, metrics);

        final List<DeviceProfile> localSupportedProfiles = new ArrayList<>();
        defaultWallpaperSize = new Point(displayInfo.currentSize);
        SparseArray<DotRenderer> dotRendererCache = new SparseArray<>();
        for (WindowBounds bounds : displayInfo.supportedBounds) {
            localSupportedProfiles.add(new DeviceProfile.Builder(context, this, displayInfo)
                    .setIsMultiDisplay(deviceType == TYPE_MULTI_DISPLAY)
                    .setWindowBounds(bounds)
                    .setDotRendererCache(dotRendererCache)
                    .build());

            // Wallpaper size should be the maximum of the all possible sizes Launcher expects
            int displayWidth = bounds.bounds.width();
            int displayHeight = bounds.bounds.height();
            defaultWallpaperSize.y = Math.max(defaultWallpaperSize.y, displayHeight);

            // We need to ensure that there is enough extra space in the wallpaper
            // for the intended parallax effects
            float parallaxFactor =
                    dpiFromPx(Math.min(displayWidth, displayHeight), displayInfo.getDensityDpi())
                            < 720
                            ? 2
                            : wallpaperTravelToScreenWidthRatio(displayWidth, displayHeight);
            defaultWallpaperSize.x =
                    Math.max(defaultWallpaperSize.x, Math.round(parallaxFactor * displayWidth));
        }
        supportedProfiles = Collections.unmodifiableList(localSupportedProfiles);

        int numMinShownHotseatIconsForTablet = supportedProfiles
                .stream()
                .filter(deviceProfile -> deviceProfile.isTablet)
                .mapToInt(deviceProfile -> deviceProfile.numShownHotseatIcons)
                .min()
                .orElse(0);

        supportedProfiles
                .stream()
                .filter(deviceProfile -> deviceProfile.isTablet)
                .forEach(deviceProfile -> {
                    deviceProfile.numShownHotseatIcons = numMinShownHotseatIconsForTablet;
                    deviceProfile.recalculateHotseatWidthAndBorderSpace();
                });

        ComponentName cn = new ComponentName(context.getPackageName(), getClass().getName());
        defaultWidgetPadding = AppWidgetHostView.getDefaultPaddingForWidget(context, cn, null);
    }

    public void addOnChangeListener(OnIDPChangeListener listener) {
        mChangeListeners.add(listener);
    }

    public void removeOnChangeListener(OnIDPChangeListener listener) {
        mChangeListeners.remove(listener);
    }


    public void setCurrentGrid(Context context, String gridName) {
        LauncherPrefs.get(context).put(GRID_NAME, gridName);
        MAIN_EXECUTOR.execute(() -> onConfigChanged(context.getApplicationContext()));
    }

    private Object[] toModelState() {
        return new Object[]{
                numColumns, numRows, numSearchContainerColumns, numDatabaseHotseatIcons,
                iconBitmapSize, fillResIconDpi, numDatabaseAllAppsColumns, dbFile};
    }

    private void onConfigChanged(Context context) {
        Object[] oldState = toModelState();

        // Re-init grid
        String gridName = getCurrentGridName(context);
        initGrid(context, LauncherPrefs.getPrefs(context).getString(KEY_IDP_GRID_NAME, gridName));

        boolean modelPropsChanged = !Arrays.equals(oldState, toModelState());
        for (OnIDPChangeListener listener : mChangeListeners) {
            listener.onIdpChanged(modelPropsChanged);
        }
    }

    private static ArrayList<DisplayOption> getPredefinedDeviceProfiles(Context context,
            String gridName, @DeviceType int deviceType, boolean allowDisabledGrid) {
        ArrayList<DisplayOption> profiles = new ArrayList<>();

        try (XmlResourceParser parser = context.getResources().getXml(R.xml.device_profiles)) {
            final int depth = parser.getDepth();
            int type;
            while (((type = parser.next()) != XmlPullParser.END_TAG ||
                    parser.getDepth() > depth) && type != XmlPullParser.END_DOCUMENT) {
                if ((type == XmlPullParser.START_TAG)
                        && GridOption.TAG_NAME.equals(parser.getName())) {

                    GridOption gridOption = new GridOption(context, Xml.asAttributeSet(parser));
                    if (gridOption.isEnabled(deviceType) || allowDisabledGrid) {
                        final int displayDepth = parser.getDepth();
                        while (((type = parser.next()) != XmlPullParser.END_TAG
                                || parser.getDepth() > displayDepth)
                                && type != XmlPullParser.END_DOCUMENT) {
                            if ((type == XmlPullParser.START_TAG) && "display-option".equals(
                                    parser.getName())) {
                                profiles.add(new DisplayOption(gridOption, context,
                                        Xml.asAttributeSet(parser)));
                            }
                        }
                    }
                }
            }
        } catch (IOException | XmlPullParserException e) {
            throw new RuntimeException(e);
        }

        ArrayList<DisplayOption> filteredProfiles = new ArrayList<>();
        if (!TextUtils.isEmpty(gridName)) {
            for (DisplayOption option : profiles) {
                if (gridName.equals(option.grid.name)
                        && (option.grid.isEnabled(deviceType) || allowDisabledGrid)) {
                    filteredProfiles.add(option);
                }
            }
        }
        if (filteredProfiles.isEmpty()) {
            // No grid found, use the default options
            for (DisplayOption option : profiles) {
                if (option.canBeDefault) {
                    filteredProfiles.add(option);
                }
            }
        }
        if (filteredProfiles.isEmpty()) {
            throw new RuntimeException("No display option with canBeDefault=true");
        }
        return filteredProfiles;
    }

    /**
     * @return all the grid options that can be shown on the device
     */
    public List<GridOption> parseAllGridOptions(Context context) {
        return parseAllDefinedGridOptions(context)
                .stream()
                .filter(go -> go.isEnabled(deviceType))
                .collect(Collectors.toList());
    }

    /**
     * @return all the grid options that can be shown on the device
     */
    public static List<GridOption> parseAllDefinedGridOptions(Context context) {
        List<GridOption> result = new ArrayList<>();

        try (XmlResourceParser parser = context.getResources().getXml(R.xml.device_profiles)) {
            final int depth = parser.getDepth();
            int type;
            while (((type = parser.next()) != XmlPullParser.END_TAG
                    || parser.getDepth() > depth) && type != XmlPullParser.END_DOCUMENT) {
                if ((type == XmlPullParser.START_TAG)
                        && GridOption.TAG_NAME.equals(parser.getName())) {
                    result.add(new GridOption(context, Xml.asAttributeSet(parser)));
                }
            }
        } catch (IOException | XmlPullParserException e) {
            Log.e(TAG, "Error parsing device profile", e);
            return Collections.emptyList();
        }
        return result;
    }

    private int getLauncherIconDensity(int requiredSize) {
        // Densities typically defined by an app.
        int[] densityBuckets = new int[]{
                DisplayMetrics.DENSITY_LOW,
                DisplayMetrics.DENSITY_MEDIUM,
                DisplayMetrics.DENSITY_TV,
                DisplayMetrics.DENSITY_HIGH,
                DisplayMetrics.DENSITY_XHIGH,
                DisplayMetrics.DENSITY_XXHIGH,
                DisplayMetrics.DENSITY_XXXHIGH
        };

        int density = DisplayMetrics.DENSITY_XXXHIGH;
        for (int i = densityBuckets.length - 1; i >= 0; i--) {
            float expectedSize = ICON_SIZE_DEFINED_IN_APP_DP * densityBuckets[i]
                    / DisplayMetrics.DENSITY_DEFAULT;
            if (expectedSize >= requiredSize) {
                density = densityBuckets[i];
            }
        }

        return density;
    }

    /**
     * Apply any Partner customization grid overrides.
     *
     * Currently we support: all apps row / column count.
     */
    private void applyPartnerDeviceProfileOverrides(Context context, DisplayMetrics dm) {
        Partner p = Partner.get(context.getPackageManager());
        if (p == null) {
            return;
        }
        try {
            int numRows = p.getIntValue(RES_GRID_NUM_ROWS, -1);
            int numColumns = p.getIntValue(RES_GRID_NUM_COLUMNS, -1);
            float iconSizePx = p.getDimenValue(RES_GRID_ICON_SIZE_DP, -1);

            if (numRows > 0 && numColumns > 0) {
                this.numRows = numRows;
                this.numColumns = numColumns;
            }
            if (iconSizePx > 0) {
                this.iconSize[InvariantDeviceProfile.INDEX_DEFAULT] =
                        Utilities.dpiFromPx(iconSizePx, dm.densityDpi);
            }
        } catch (Resources.NotFoundException ex) {
            Log.e(TAG, "Invalid Partner grid resource!", ex);
        }
    }

    private static float dist(float x0, float y0, float x1, float y1) {
        return (float) Math.hypot(x1 - x0, y1 - y0);
    }

    private static DisplayOption invDistWeightedInterpolate(
            Info displayInfo, ArrayList<DisplayOption> points, @DeviceType int deviceType) {
        int minWidthPx = Integer.MAX_VALUE;
        int minHeightPx = Integer.MAX_VALUE;
        for (WindowBounds bounds : displayInfo.supportedBounds) {
            boolean isTablet = displayInfo.isTablet(bounds);
            if (isTablet && deviceType == TYPE_MULTI_DISPLAY) {
                // For split displays, take half width per page
                minWidthPx = Math.min(minWidthPx, bounds.availableSize.x / 2);
                minHeightPx = Math.min(minHeightPx, bounds.availableSize.y);

            } else if (!isTablet && bounds.isLandscape()) {
                // We will use transposed layout in this case
                minWidthPx = Math.min(minWidthPx, bounds.availableSize.y);
                minHeightPx = Math.min(minHeightPx, bounds.availableSize.x);
            } else {
                minWidthPx = Math.min(minWidthPx, bounds.availableSize.x);
                minHeightPx = Math.min(minHeightPx, bounds.availableSize.y);
            }
        }

        float width = dpiFromPx(minWidthPx, displayInfo.getDensityDpi());
        float height = dpiFromPx(minHeightPx, displayInfo.getDensityDpi());

        // Sort the profiles based on the closeness to the device size
        Collections.sort(points, (a, b) ->
                Float.compare(dist(width, height, a.minWidthDps, a.minHeightDps),
                        dist(width, height, b.minWidthDps, b.minHeightDps)));

        DisplayOption closestPoint = points.get(0);
        GridOption closestOption = closestPoint.grid;
        float weights = 0;

        if (dist(width, height, closestPoint.minWidthDps, closestPoint.minHeightDps) == 0) {
            return closestPoint;
        }

        DisplayOption out = new DisplayOption(closestOption);
        for (int i = 0; i < points.size() && i < KNEARESTNEIGHBOR; ++i) {
            DisplayOption p = points.get(i);
            float w = weight(width, height, p.minWidthDps, p.minHeightDps, WEIGHT_POWER);
            weights += w;
            out.add(new DisplayOption().add(p).multiply(w));
        }
        out.multiply(1.0f / weights);

        // Since the bitmaps are persisted, ensure that all bitmap sizes are not larger than
        // predefined size to avoid cache invalidation
        for (int i = INDEX_DEFAULT; i < COUNT_SIZES; i++) {
            out.iconSizes[i] = Math.min(out.iconSizes[i], closestPoint.iconSizes[i]);
        }

        return out;
    }

    public DeviceProfile getDeviceProfile(Context context) {
        Resources res = context.getResources();
        Configuration config = context.getResources().getConfiguration();

        float screenWidth = config.screenWidthDp * res.getDisplayMetrics().density;
        float screenHeight = config.screenHeightDp * res.getDisplayMetrics().density;
        int rotation = WindowManagerProxy.INSTANCE.get(context).getRotation(context);

        return getBestMatch(screenWidth, screenHeight, rotation);
    }

    /**
     * Returns the device profile matching the provided screen configuration
     */
    public DeviceProfile getBestMatch(float screenWidth, float screenHeight, int rotation) {
        DeviceProfile bestMatch = supportedProfiles.get(0);
        float minDiff = Float.MAX_VALUE;

        for (DeviceProfile profile : supportedProfiles) {
            float diff = Math.abs(profile.widthPx - screenWidth)
                    + Math.abs(profile.heightPx - screenHeight);
            if (diff < minDiff) {
                minDiff = diff;
                bestMatch = profile;
            } else if (diff == minDiff && profile.rotationHint == rotation) {
                bestMatch = profile;
            }
        }
        return bestMatch;
    }

    private static float weight(float x0, float y0, float x1, float y1, float pow) {
        float d = dist(x0, y0, x1, y1);
        if (Float.compare(d, 0f) == 0) {
            return Float.POSITIVE_INFINITY;
        }
        return (float) (WEIGHT_EFFICIENT / Math.pow(d, pow));
    }

    /**
     * As a ratio of screen height, the total distance we want the parallax effect to span
     * horizontally
     */
    private static float wallpaperTravelToScreenWidthRatio(int width, int height) {
        float aspectRatio = width / (float) height;

        // At an aspect ratio of 16/10, the wallpaper parallax effect should span 1.5 * screen width
        // At an aspect ratio of 10/16, the wallpaper parallax effect should span 1.2 * screen width
        // We will use these two data points to extrapolate how much the wallpaper parallax effect
        // to span (ie travel) at any aspect ratio:

        final float ASPECT_RATIO_LANDSCAPE = 16 / 10f;
        final float ASPECT_RATIO_PORTRAIT = 10 / 16f;
        final float WALLPAPER_WIDTH_TO_SCREEN_RATIO_LANDSCAPE = 1.5f;
        final float WALLPAPER_WIDTH_TO_SCREEN_RATIO_PORTRAIT = 1.2f;

        // To find out the desired width at different aspect ratios, we use the following two
        // formulas, where the coefficient on x is the aspect ratio (width/height):
        //   (16/10)x + y = 1.5
        //   (10/16)x + y = 1.2
        // We solve for x and y and end up with a final formula:
        final float x =
                (WALLPAPER_WIDTH_TO_SCREEN_RATIO_LANDSCAPE
                        - WALLPAPER_WIDTH_TO_SCREEN_RATIO_PORTRAIT) /
                        (ASPECT_RATIO_LANDSCAPE - ASPECT_RATIO_PORTRAIT);
        final float y = WALLPAPER_WIDTH_TO_SCREEN_RATIO_PORTRAIT - x * ASPECT_RATIO_PORTRAIT;
        return x * aspectRatio + y;
    }

    public interface OnIDPChangeListener {

        /**
         * Called when the device provide changes
         */
        void onIdpChanged(boolean modelPropertiesChanged);
    }


    public static final class GridOption {

        public static final String TAG_NAME = "grid-option";

        private static final int DEVICE_CATEGORY_PHONE = 1 << 0;
        private static final int DEVICE_CATEGORY_TABLET = 1 << 1;
        private static final int DEVICE_CATEGORY_MULTI_DISPLAY = 1 << 2;
        private static final int DEVICE_CATEGORY_ALL =
                DEVICE_CATEGORY_PHONE | DEVICE_CATEGORY_TABLET | DEVICE_CATEGORY_MULTI_DISPLAY;

        private static final int INLINE_QSB_FOR_PORTRAIT = 1 << 0;
        private static final int INLINE_QSB_FOR_LANDSCAPE = 1 << 1;
        private static final int INLINE_QSB_FOR_TWO_PANEL_PORTRAIT = 1 << 2;
        private static final int INLINE_QSB_FOR_TWO_PANEL_LANDSCAPE = 1 << 3;
        private static final int DONT_INLINE_QSB = 0;

        public final String name;
        public final int numRows;
        public final int numColumns;
        public final int numSearchContainerColumns;
        public final int deviceCategory;

        private final int numFolderRows;
        private final int numFolderColumns;
        private final @StyleRes int folderStyle;
        private final @StyleRes int cellStyle;

        private final @StyleRes int allAppsStyle;
        private final int numAllAppsColumns;
        private final int numDatabaseAllAppsColumns;
        private final int numHotseatIcons;
        private final int numDatabaseHotseatIcons;

        private final int[] hotseatColumnSpan = new int[COUNT_SIZES];

        private final boolean[] inlineQsb = new boolean[COUNT_SIZES];

        private @DimenRes int inlineNavButtonsEndSpacing;
        private final String dbFile;

        private final int defaultLayoutId;
        private final int demoModeLayoutId;

        private final boolean isScalable;
        private final int devicePaddingId;

        public GridOption(Context context, AttributeSet attrs) {
            TypedArray a = context.obtainStyledAttributes(
                    attrs, R.styleable.GridDisplayOption);
            name = a.getString(R.styleable.GridDisplayOption_name);
            numRows = a.getInt(R.styleable.GridDisplayOption_numRows, 0);
            numColumns = a.getInt(R.styleable.GridDisplayOption_numColumns, 0);
            numSearchContainerColumns = a.getInt(
                    R.styleable.GridDisplayOption_numSearchContainerColumns, numColumns);

            dbFile = a.getString(R.styleable.GridDisplayOption_dbFile);
            defaultLayoutId = a.getResourceId(
                    R.styleable.GridDisplayOption_defaultLayoutId, 0);
            demoModeLayoutId = a.getResourceId(
                    R.styleable.GridDisplayOption_demoModeLayoutId, defaultLayoutId);

            allAppsStyle = a.getResourceId(R.styleable.GridDisplayOption_allAppsStyle,
                    R.style.AllAppsStyleDefault);
            numAllAppsColumns = a.getInt(
                    R.styleable.GridDisplayOption_numAllAppsColumns, numColumns);
            numDatabaseAllAppsColumns = a.getInt(
                    R.styleable.GridDisplayOption_numExtendedAllAppsColumns, 2 * numAllAppsColumns);

            numHotseatIcons = a.getInt(
                    R.styleable.GridDisplayOption_numHotseatIcons, numColumns);
            numDatabaseHotseatIcons = a.getInt(
                    R.styleable.GridDisplayOption_numExtendedHotseatIcons, 2 * numHotseatIcons);

            hotseatColumnSpan[INDEX_DEFAULT] = a.getInt(
                    R.styleable.GridDisplayOption_hotseatColumnSpan, numColumns);
            hotseatColumnSpan[INDEX_LANDSCAPE] = a.getInt(
                    R.styleable.GridDisplayOption_hotseatColumnSpanLandscape, numColumns);
            hotseatColumnSpan[INDEX_TWO_PANEL_LANDSCAPE] = a.getInt(
                    R.styleable.GridDisplayOption_hotseatColumnSpanTwoPanelLandscape,
                    numColumns);
            hotseatColumnSpan[INDEX_TWO_PANEL_PORTRAIT] = a.getInt(
                    R.styleable.GridDisplayOption_hotseatColumnSpanTwoPanelPortrait,
                    numColumns);

            inlineNavButtonsEndSpacing =
                    a.getResourceId(R.styleable.GridDisplayOption_inlineNavButtonsEndSpacing,
                    R.dimen.taskbar_button_margin_default);

            numFolderRows = a.getInt(
                    R.styleable.GridDisplayOption_numFolderRows, numRows);
            numFolderColumns = a.getInt(
                    R.styleable.GridDisplayOption_numFolderColumns, numColumns);

            folderStyle = a.getResourceId(R.styleable.GridDisplayOption_folderStyle,
                    INVALID_RESOURCE_HANDLE);

            cellStyle = a.getResourceId(R.styleable.GridDisplayOption_cellStyle,
                    R.style.CellStyleDefault);

            isScalable = a.getBoolean(
                    R.styleable.GridDisplayOption_isScalable, false);
            devicePaddingId = a.getResourceId(
                    R.styleable.GridDisplayOption_devicePaddingId, INVALID_RESOURCE_HANDLE);
            deviceCategory = a.getInt(R.styleable.GridDisplayOption_deviceCategory,
                    DEVICE_CATEGORY_ALL);

            int inlineForRotation = a.getInt(R.styleable.GridDisplayOption_inlineQsb,
                    DONT_INLINE_QSB);
            inlineQsb[INDEX_DEFAULT] =
                    (inlineForRotation & INLINE_QSB_FOR_PORTRAIT) == INLINE_QSB_FOR_PORTRAIT;
            inlineQsb[INDEX_LANDSCAPE] =
                    (inlineForRotation & INLINE_QSB_FOR_LANDSCAPE) == INLINE_QSB_FOR_LANDSCAPE;
            inlineQsb[INDEX_TWO_PANEL_PORTRAIT] =
                    (inlineForRotation & INLINE_QSB_FOR_TWO_PANEL_PORTRAIT)
                            == INLINE_QSB_FOR_TWO_PANEL_PORTRAIT;
            inlineQsb[INDEX_TWO_PANEL_LANDSCAPE] =
                    (inlineForRotation & INLINE_QSB_FOR_TWO_PANEL_LANDSCAPE)
                            == INLINE_QSB_FOR_TWO_PANEL_LANDSCAPE;

            a.recycle();
        }

        public boolean isEnabled(@DeviceType int deviceType) {
            switch (deviceType) {
                case TYPE_PHONE:
                    return (deviceCategory & DEVICE_CATEGORY_PHONE) == DEVICE_CATEGORY_PHONE;
                case TYPE_TABLET:
                    return (deviceCategory & DEVICE_CATEGORY_TABLET) == DEVICE_CATEGORY_TABLET;
                case TYPE_MULTI_DISPLAY:
                    return (deviceCategory & DEVICE_CATEGORY_MULTI_DISPLAY)
                            == DEVICE_CATEGORY_MULTI_DISPLAY;
                default:
                    return false;
            }
        }
    }

    @VisibleForTesting
    static final class DisplayOption {
        public final GridOption grid;

        private final float minWidthDps;
        private final float minHeightDps;
        private final boolean canBeDefault;

        private final PointF[] minCellSize = new PointF[COUNT_SIZES];

        private final PointF[] borderSpaces = new PointF[COUNT_SIZES];
        private final float[] horizontalMargin = new float[COUNT_SIZES];
        private final float[] hotseatBarBottomSpace = new float[COUNT_SIZES];
        private final float[] hotseatQsbSpace = new float[COUNT_SIZES];

        private final float[] iconSizes = new float[COUNT_SIZES];
        private final float[] textSizes = new float[COUNT_SIZES];

        private final PointF[] allAppsCellSize = new PointF[COUNT_SIZES];
        private final float[] allAppsIconSizes = new float[COUNT_SIZES];
        private final float[] allAppsIconTextSizes = new float[COUNT_SIZES];
        private final PointF[] allAppsBorderSpaces = new PointF[COUNT_SIZES];

        private final float[] transientTaskbarIconSize = new float[COUNT_SIZES];

        private final boolean[] startAlignTaskbar = new boolean[COUNT_SIZES];

        DisplayOption(GridOption grid, Context context, AttributeSet attrs) {
            this.grid = grid;

            Resources res = context.getResources();

            TypedArray a = context.obtainStyledAttributes(attrs, R.styleable.ProfileDisplayOption);

            minWidthDps = a.getFloat(R.styleable.ProfileDisplayOption_minWidthDps, 0);
            minHeightDps = a.getFloat(R.styleable.ProfileDisplayOption_minHeightDps, 0);

            canBeDefault = a.getBoolean(R.styleable.ProfileDisplayOption_canBeDefault, false);

            float x;
            float y;

            x = a.getFloat(R.styleable.ProfileDisplayOption_minCellWidth, 0);
            y = a.getFloat(R.styleable.ProfileDisplayOption_minCellHeight, 0);
            minCellSize[INDEX_DEFAULT] = new PointF(x, y);

            x = a.getFloat(R.styleable.ProfileDisplayOption_minCellWidthLandscape,
                    minCellSize[INDEX_DEFAULT].x);
            y = a.getFloat(R.styleable.ProfileDisplayOption_minCellHeightLandscape,
                    minCellSize[INDEX_DEFAULT].y);
            minCellSize[INDEX_LANDSCAPE] = new PointF(x, y);

            x = a.getFloat(R.styleable.ProfileDisplayOption_minCellWidthTwoPanelPortrait,
                    minCellSize[INDEX_DEFAULT].x);
            y = a.getFloat(R.styleable.ProfileDisplayOption_minCellHeightTwoPanelPortrait,
                    minCellSize[INDEX_DEFAULT].y);
            minCellSize[INDEX_TWO_PANEL_PORTRAIT] = new PointF(x, y);

            x = a.getFloat(R.styleable.ProfileDisplayOption_minCellWidthTwoPanelLandscape,
                    minCellSize[INDEX_DEFAULT].x);
            y = a.getFloat(R.styleable.ProfileDisplayOption_minCellHeightTwoPanelLandscape,
                    minCellSize[INDEX_DEFAULT].y);
            minCellSize[INDEX_TWO_PANEL_LANDSCAPE] = new PointF(x, y);

            float borderSpace = a.getFloat(R.styleable.ProfileDisplayOption_borderSpace, 0);
            float borderSpaceLandscape = a.getFloat(
                    R.styleable.ProfileDisplayOption_borderSpaceLandscape, borderSpace);
            float borderSpaceTwoPanelPortrait = a.getFloat(
                    R.styleable.ProfileDisplayOption_borderSpaceTwoPanelPortrait, borderSpace);
            float borderSpaceTwoPanelLandscape = a.getFloat(
                    R.styleable.ProfileDisplayOption_borderSpaceTwoPanelLandscape, borderSpace);

            x = a.getFloat(R.styleable.ProfileDisplayOption_borderSpaceHorizontal, borderSpace);
            y = a.getFloat(R.styleable.ProfileDisplayOption_borderSpaceVertical, borderSpace);
            borderSpaces[INDEX_DEFAULT] = new PointF(x, y);

            x = a.getFloat(R.styleable.ProfileDisplayOption_borderSpaceLandscapeHorizontal,
                    borderSpaceLandscape);
            y = a.getFloat(R.styleable.ProfileDisplayOption_borderSpaceLandscapeVertical,
                    borderSpaceLandscape);
            borderSpaces[INDEX_LANDSCAPE] = new PointF(x, y);

            x = a.getFloat(
                    R.styleable.ProfileDisplayOption_borderSpaceTwoPanelPortraitHorizontal,
                    borderSpaceTwoPanelPortrait);
            y = a.getFloat(
                    R.styleable.ProfileDisplayOption_borderSpaceTwoPanelPortraitVertical,
                    borderSpaceTwoPanelPortrait);
            borderSpaces[INDEX_TWO_PANEL_PORTRAIT] = new PointF(x, y);

            x = a.getFloat(
                    R.styleable.ProfileDisplayOption_borderSpaceTwoPanelLandscapeHorizontal,
                    borderSpaceTwoPanelLandscape);
            y = a.getFloat(
                    R.styleable.ProfileDisplayOption_borderSpaceTwoPanelLandscapeVertical,
                    borderSpaceTwoPanelLandscape);
            borderSpaces[INDEX_TWO_PANEL_LANDSCAPE] = new PointF(x, y);

            x = a.getFloat(R.styleable.ProfileDisplayOption_allAppsCellWidth,
                    minCellSize[INDEX_DEFAULT].x);
            y = a.getFloat(R.styleable.ProfileDisplayOption_allAppsCellHeight,
                    minCellSize[INDEX_DEFAULT].y);
            allAppsCellSize[INDEX_DEFAULT] = new PointF(x, y);

            x = a.getFloat(R.styleable.ProfileDisplayOption_allAppsCellWidthLandscape,
                    allAppsCellSize[INDEX_DEFAULT].x);
            y = a.getFloat(R.styleable.ProfileDisplayOption_allAppsCellHeightLandscape,
                    allAppsCellSize[INDEX_DEFAULT].y);
            allAppsCellSize[INDEX_LANDSCAPE] = new PointF(x, y);

            x = a.getFloat(R.styleable.ProfileDisplayOption_allAppsCellWidthTwoPanelPortrait,
                    allAppsCellSize[INDEX_DEFAULT].x);
            y = a.getFloat(R.styleable.ProfileDisplayOption_allAppsCellHeightTwoPanelPortrait,
                    allAppsCellSize[INDEX_DEFAULT].y);
            allAppsCellSize[INDEX_TWO_PANEL_PORTRAIT] = new PointF(x, y);

            x = a.getFloat(R.styleable.ProfileDisplayOption_allAppsCellWidthTwoPanelLandscape,
                    allAppsCellSize[INDEX_DEFAULT].x);
            y = a.getFloat(R.styleable.ProfileDisplayOption_allAppsCellHeightTwoPanelLandscape,
                    allAppsCellSize[INDEX_DEFAULT].y);
            allAppsCellSize[INDEX_TWO_PANEL_LANDSCAPE] = new PointF(x, y);

            float allAppsBorderSpace = a.getFloat(
                    R.styleable.ProfileDisplayOption_allAppsBorderSpace, borderSpace);
            float allAppsBorderSpaceLandscape = a.getFloat(
                    R.styleable.ProfileDisplayOption_allAppsBorderSpaceLandscape,
                    allAppsBorderSpace);
            float allAppsBorderSpaceTwoPanelPortrait = a.getFloat(
                    R.styleable.ProfileDisplayOption_allAppsBorderSpaceTwoPanelPortrait,
                    allAppsBorderSpace);
            float allAppsBorderSpaceTwoPanelLandscape = a.getFloat(
                    R.styleable.ProfileDisplayOption_allAppsBorderSpaceTwoPanelLandscape,
                    allAppsBorderSpace);

            x = a.getFloat(R.styleable.ProfileDisplayOption_allAppsBorderSpaceHorizontal,
                    allAppsBorderSpace);
            y = a.getFloat(R.styleable.ProfileDisplayOption_allAppsBorderSpaceVertical,
                    allAppsBorderSpace);
            allAppsBorderSpaces[INDEX_DEFAULT] = new PointF(x, y);

            x = a.getFloat(R.styleable.ProfileDisplayOption_allAppsBorderSpaceLandscapeHorizontal,
                    allAppsBorderSpaceLandscape);
            y = a.getFloat(R.styleable.ProfileDisplayOption_allAppsBorderSpaceLandscapeVertical,
                    allAppsBorderSpaceLandscape);
            allAppsBorderSpaces[INDEX_LANDSCAPE] = new PointF(x, y);

            x = a.getFloat(
                    R.styleable.ProfileDisplayOption_allAppsBorderSpaceTwoPanelPortraitHorizontal,
                    allAppsBorderSpaceTwoPanelPortrait);
            y = a.getFloat(
                    R.styleable.ProfileDisplayOption_allAppsBorderSpaceTwoPanelPortraitVertical,
                    allAppsBorderSpaceTwoPanelPortrait);
            allAppsBorderSpaces[INDEX_TWO_PANEL_PORTRAIT] = new PointF(x, y);

            x = a.getFloat(
                    R.styleable.ProfileDisplayOption_allAppsBorderSpaceTwoPanelLandscapeHorizontal,
                    allAppsBorderSpaceTwoPanelLandscape);
            y = a.getFloat(
                    R.styleable.ProfileDisplayOption_allAppsBorderSpaceTwoPanelLandscapeVertical,
                    allAppsBorderSpaceTwoPanelLandscape);
            allAppsBorderSpaces[INDEX_TWO_PANEL_LANDSCAPE] = new PointF(x, y);

            iconSizes[INDEX_DEFAULT] =
                    a.getFloat(R.styleable.ProfileDisplayOption_iconImageSize, 0);
            iconSizes[INDEX_LANDSCAPE] =
                    a.getFloat(R.styleable.ProfileDisplayOption_iconSizeLandscape,
                            iconSizes[INDEX_DEFAULT]);
            iconSizes[INDEX_TWO_PANEL_PORTRAIT] =
                    a.getFloat(R.styleable.ProfileDisplayOption_iconSizeTwoPanelPortrait,
                            iconSizes[INDEX_DEFAULT]);
            iconSizes[INDEX_TWO_PANEL_LANDSCAPE] =
                    a.getFloat(R.styleable.ProfileDisplayOption_iconSizeTwoPanelLandscape,
                            iconSizes[INDEX_DEFAULT]);

            allAppsIconSizes[INDEX_DEFAULT] = a.getFloat(
                    R.styleable.ProfileDisplayOption_allAppsIconSize, iconSizes[INDEX_DEFAULT]);
            allAppsIconSizes[INDEX_LANDSCAPE] = a.getFloat(
                    R.styleable.ProfileDisplayOption_allAppsIconSizeLandscape,
                    allAppsIconSizes[INDEX_DEFAULT]);
            allAppsIconSizes[INDEX_TWO_PANEL_PORTRAIT] = a.getFloat(
                    R.styleable.ProfileDisplayOption_allAppsIconSizeTwoPanelPortrait,
                    allAppsIconSizes[INDEX_DEFAULT]);
            allAppsIconSizes[INDEX_TWO_PANEL_LANDSCAPE] = a.getFloat(
                    R.styleable.ProfileDisplayOption_allAppsIconSizeTwoPanelLandscape,
                    allAppsIconSizes[INDEX_DEFAULT]);

            textSizes[INDEX_DEFAULT] =
                    a.getFloat(R.styleable.ProfileDisplayOption_iconTextSize, 0);
            textSizes[INDEX_LANDSCAPE] =
                    a.getFloat(R.styleable.ProfileDisplayOption_iconTextSizeLandscape,
                            textSizes[INDEX_DEFAULT]);
            textSizes[INDEX_TWO_PANEL_PORTRAIT] =
                    a.getFloat(R.styleable.ProfileDisplayOption_iconTextSizeTwoPanelPortrait,
                            textSizes[INDEX_DEFAULT]);
            textSizes[INDEX_TWO_PANEL_LANDSCAPE] =
                    a.getFloat(R.styleable.ProfileDisplayOption_iconTextSizeTwoPanelLandscape,
                            textSizes[INDEX_DEFAULT]);

            allAppsIconTextSizes[INDEX_DEFAULT] = a.getFloat(
                    R.styleable.ProfileDisplayOption_allAppsIconTextSize, textSizes[INDEX_DEFAULT]);
            allAppsIconTextSizes[INDEX_LANDSCAPE] = allAppsIconTextSizes[INDEX_DEFAULT];
            allAppsIconTextSizes[INDEX_TWO_PANEL_PORTRAIT] = a.getFloat(
                    R.styleable.ProfileDisplayOption_allAppsIconTextSizeTwoPanelPortrait,
                    allAppsIconTextSizes[INDEX_DEFAULT]);
            allAppsIconTextSizes[INDEX_TWO_PANEL_LANDSCAPE] = a.getFloat(
                    R.styleable.ProfileDisplayOption_allAppsIconTextSizeTwoPanelLandscape,
                    allAppsIconTextSizes[INDEX_DEFAULT]);

            horizontalMargin[INDEX_DEFAULT] = a.getFloat(
                    R.styleable.ProfileDisplayOption_horizontalMargin, 0);
            horizontalMargin[INDEX_LANDSCAPE] = a.getFloat(
                    R.styleable.ProfileDisplayOption_horizontalMarginLandscape,
                    horizontalMargin[INDEX_DEFAULT]);
            horizontalMargin[INDEX_TWO_PANEL_LANDSCAPE] = a.getFloat(
                    R.styleable.ProfileDisplayOption_horizontalMarginTwoPanelLandscape,
                    horizontalMargin[INDEX_DEFAULT]);
            horizontalMargin[INDEX_TWO_PANEL_PORTRAIT] = a.getFloat(
                    R.styleable.ProfileDisplayOption_horizontalMarginTwoPanelPortrait,
                    horizontalMargin[INDEX_DEFAULT]);

            hotseatBarBottomSpace[INDEX_DEFAULT] = a.getFloat(
                    R.styleable.ProfileDisplayOption_hotseatBarBottomSpace,
                    ResourcesCompat.getFloat(res, R.dimen.hotseat_bar_bottom_space_default));
            hotseatBarBottomSpace[INDEX_LANDSCAPE] = a.getFloat(
                    R.styleable.ProfileDisplayOption_hotseatBarBottomSpaceLandscape,
                    hotseatBarBottomSpace[INDEX_DEFAULT]);
            hotseatBarBottomSpace[INDEX_TWO_PANEL_LANDSCAPE] = a.getFloat(
                    R.styleable.ProfileDisplayOption_hotseatBarBottomSpaceTwoPanelLandscape,
                    hotseatBarBottomSpace[INDEX_DEFAULT]);
            hotseatBarBottomSpace[INDEX_TWO_PANEL_PORTRAIT] = a.getFloat(
                    R.styleable.ProfileDisplayOption_hotseatBarBottomSpaceTwoPanelPortrait,
                    hotseatBarBottomSpace[INDEX_DEFAULT]);

            hotseatQsbSpace[INDEX_DEFAULT] = a.getFloat(
                    R.styleable.ProfileDisplayOption_hotseatQsbSpace,
                    ResourcesCompat.getFloat(res, R.dimen.hotseat_qsb_space_default));
            hotseatQsbSpace[INDEX_LANDSCAPE] = a.getFloat(
                    R.styleable.ProfileDisplayOption_hotseatQsbSpaceLandscape,
                    hotseatQsbSpace[INDEX_DEFAULT]);
            hotseatQsbSpace[INDEX_TWO_PANEL_LANDSCAPE] = a.getFloat(
                    R.styleable.ProfileDisplayOption_hotseatQsbSpaceTwoPanelLandscape,
                    hotseatQsbSpace[INDEX_DEFAULT]);
            hotseatQsbSpace[INDEX_TWO_PANEL_PORTRAIT] = a.getFloat(
                    R.styleable.ProfileDisplayOption_hotseatQsbSpaceTwoPanelPortrait,
                    hotseatQsbSpace[INDEX_DEFAULT]);

            transientTaskbarIconSize[INDEX_DEFAULT] = a.getFloat(
                    R.styleable.ProfileDisplayOption_transientTaskbarIconSize,
                    ResourcesCompat.getFloat(res, R.dimen.taskbar_icon_size));
            transientTaskbarIconSize[INDEX_LANDSCAPE] = a.getFloat(
                    R.styleable.ProfileDisplayOption_transientTaskbarIconSizeLandscape,
                    transientTaskbarIconSize[INDEX_DEFAULT]);
            transientTaskbarIconSize[INDEX_TWO_PANEL_LANDSCAPE] = a.getFloat(
                    R.styleable.ProfileDisplayOption_transientTaskbarIconSizeTwoPanelLandscape,
                    transientTaskbarIconSize[INDEX_DEFAULT]);
            transientTaskbarIconSize[INDEX_TWO_PANEL_PORTRAIT] = a.getFloat(
                    R.styleable.ProfileDisplayOption_transientTaskbarIconSizeTwoPanelPortrait,
                    transientTaskbarIconSize[INDEX_DEFAULT]);

            startAlignTaskbar[INDEX_DEFAULT] = a.getBoolean(
                    R.styleable.ProfileDisplayOption_startAlignTaskbar, false);
            startAlignTaskbar[INDEX_LANDSCAPE] = a.getBoolean(
                    R.styleable.ProfileDisplayOption_startAlignTaskbarLandscape,
                    startAlignTaskbar[INDEX_DEFAULT]);
            startAlignTaskbar[INDEX_TWO_PANEL_LANDSCAPE] = a.getBoolean(
                    R.styleable.ProfileDisplayOption_startAlignTaskbarTwoPanelLandscape,
                    startAlignTaskbar[INDEX_LANDSCAPE]);
            startAlignTaskbar[INDEX_TWO_PANEL_PORTRAIT] = a.getBoolean(
                    R.styleable.ProfileDisplayOption_startAlignTaskbarTwoPanelPortrait,
                    startAlignTaskbar[INDEX_DEFAULT]);

            a.recycle();
        }

        DisplayOption() {
            this(null);
        }

        DisplayOption(GridOption grid) {
            this.grid = grid;
            minWidthDps = 0;
            minHeightDps = 0;
            canBeDefault = false;
            for (int i = 0; i < COUNT_SIZES; i++) {
                iconSizes[i] = 0;
                textSizes[i] = 0;
                borderSpaces[i] = new PointF();
                minCellSize[i] = new PointF();
                allAppsCellSize[i] = new PointF();
                allAppsIconSizes[i] = 0;
                allAppsIconTextSizes[i] = 0;
                allAppsBorderSpaces[i] = new PointF();
                transientTaskbarIconSize[i] = 0;
                startAlignTaskbar[i] = false;
            }
        }

        private DisplayOption multiply(float w) {
            for (int i = 0; i < COUNT_SIZES; i++) {
                iconSizes[i] *= w;
                textSizes[i] *= w;
                borderSpaces[i].x *= w;
                borderSpaces[i].y *= w;
                minCellSize[i].x *= w;
                minCellSize[i].y *= w;
                horizontalMargin[i] *= w;
                hotseatBarBottomSpace[i] *= w;
                hotseatQsbSpace[i] *= w;
                allAppsCellSize[i].x *= w;
                allAppsCellSize[i].y *= w;
                allAppsIconSizes[i] *= w;
                allAppsIconTextSizes[i] *= w;
                allAppsBorderSpaces[i].x *= w;
                allAppsBorderSpaces[i].y *= w;
                transientTaskbarIconSize[i] *= w;
            }

            return this;
        }

        private DisplayOption add(DisplayOption p) {
            for (int i = 0; i < COUNT_SIZES; i++) {
                iconSizes[i] += p.iconSizes[i];
                textSizes[i] += p.textSizes[i];
                borderSpaces[i].x += p.borderSpaces[i].x;
                borderSpaces[i].y += p.borderSpaces[i].y;
                minCellSize[i].x += p.minCellSize[i].x;
                minCellSize[i].y += p.minCellSize[i].y;
                horizontalMargin[i] += p.horizontalMargin[i];
                hotseatBarBottomSpace[i] += p.hotseatBarBottomSpace[i];
                hotseatQsbSpace[i] += p.hotseatQsbSpace[i];
                allAppsCellSize[i].x += p.allAppsCellSize[i].x;
                allAppsCellSize[i].y += p.allAppsCellSize[i].y;
                allAppsIconSizes[i] += p.allAppsIconSizes[i];
                allAppsIconTextSizes[i] += p.allAppsIconTextSizes[i];
                allAppsBorderSpaces[i].x += p.allAppsBorderSpaces[i].x;
                allAppsBorderSpaces[i].y += p.allAppsBorderSpaces[i].y;
                transientTaskbarIconSize[i] += p.transientTaskbarIconSize[i];
                startAlignTaskbar[i] |= p.startAlignTaskbar[i];
            }

            return this;
        }
    }
}<|MERGE_RESOLUTION|>--- conflicted
+++ resolved
@@ -217,13 +217,7 @@
         String gridName = getCurrentGridName(context);
         String newGridName = initGrid(context, gridName);
         if (!newGridName.equals(gridName)) {
-<<<<<<< HEAD
-            prefs.edit().putString(KEY_IDP_GRID_NAME, newGridName).apply();
-            Log.d("b/258560494", "InvariantDeviceProfile - setting newGridName: " + newGridName
-                    + ", gridName: " + gridName);
-=======
             LauncherPrefs.get(context).put(GRID_NAME, newGridName);
->>>>>>> 3336f0f9
         }
         LockedUserState.get(context).runOnUserUnlocked(() -> {
             new DeviceGridState(this).writeToPrefs(context);
