/*
 * Copyright (C) 2017 The Android Open Source Project
 *
 * Licensed under the Apache License, Version 2.0 (the "License");
 * you may not use this file except in compliance with the License.
 * You may obtain a copy of the License at
 *
 *      http://www.apache.org/licenses/LICENSE-2.0
 *
 * Unless required by applicable law or agreed to in writing, software
 * distributed under the License is distributed on an "AS IS" BASIS,
 * WITHOUT WARRANTIES OR CONDITIONS OF ANY KIND, either express or implied.
 * See the License for the specific language governing permissions and
 * limitations under the License.
 */

package com.android.launcher3.config;

import static com.android.launcher3.uioverrides.flags.FlagsFactory.getDebugFlag;
import static com.android.launcher3.uioverrides.flags.FlagsFactory.getReleaseFlag;

import android.content.Context;

import androidx.annotation.VisibleForTesting;

import com.android.launcher3.BuildConfig;
import com.android.launcher3.Utilities;

import java.util.function.Predicate;
import java.util.function.ToIntFunction;

/**
 * Defines a set of flags used to control various launcher behaviors.
 *
 * <p>All the flags should be defined here with appropriate default values.
 */
public final class FeatureFlags {

    public static final String FLAGS_PREF_NAME = "featureFlags";

    @VisibleForTesting
    public static Predicate<BooleanFlag> sBooleanReader = f -> f.mCurrentValue;
    @VisibleForTesting
    public static ToIntFunction<IntFlag> sIntReader = f -> f.mCurrentValue;

    private FeatureFlags() { }

    public static boolean showFlagTogglerUi(Context context) {
        return BuildConfig.IS_DEBUG_DEVICE && Utilities.isDevelopersOptionsEnabled(context);
    }

    /**
     * True when the build has come from Android Studio and is being used for local debugging.
     * @deprecated Use {@link BuildConfig#IS_STUDIO_BUILD} directly
     */
    @Deprecated
    public static final boolean IS_STUDIO_BUILD = BuildConfig.IS_STUDIO_BUILD;

    /**
     * Enable moving the QSB on the 0th screen of the workspace. This is not a configuration feature
     * and should be modified at a project level.
     * @deprecated Use {@link BuildConfig#QSB_ON_FIRST_SCREEN} directly
     */
    @Deprecated
    public static final boolean QSB_ON_FIRST_SCREEN = BuildConfig.QSB_ON_FIRST_SCREEN;

    /**
     * Feature flag to handle define config changes dynamically instead of killing the process.
     *
     *
     * To add a new flag that can be toggled through the flags UI:
     *
     * Declare a new ToggleableFlag below. Give it a unique key (e.g. "QSB_ON_FIRST_SCREEN"),
     * and set a default value for the flag. This will be the default value on Debug builds.
     */
    public static final BooleanFlag ENABLE_INPUT_CONSUMER_REASON_LOGGING = getDebugFlag(270390028,
            "ENABLE_INPUT_CONSUMER_REASON_LOGGING",
            true,
            "Log the reason why an Input Consumer was selected for a gesture.");

    public static final BooleanFlag ENABLE_GESTURE_ERROR_DETECTION = getDebugFlag(270389990,
            "ENABLE_GESTURE_ERROR_DETECTION",
            true,
            "Analyze gesture events and log detected errors");

    // When enabled the promise icon is visible in all apps while installation an app.
    public static final BooleanFlag PROMISE_APPS_IN_ALL_APPS = getDebugFlag(270390012,
            "PROMISE_APPS_IN_ALL_APPS", false, "Add promise icon in all-apps");

    public static final BooleanFlag KEYGUARD_ANIMATION = getDebugFlag(270390904,
            "KEYGUARD_ANIMATION", false, "Enable animation for keyguard going away on wallpaper");

    public static final BooleanFlag ENABLE_DEVICE_SEARCH = getReleaseFlag(270390907,
            "ENABLE_DEVICE_SEARCH", true, "Allows on device search in all apps");

    public static final BooleanFlag ENABLE_FLOATING_SEARCH_BAR =
            getDebugFlag(270390286, "ENABLE_FLOATING_SEARCH_BAR", false,
                    "Keep All Apps search bar at the bottom (but above keyboard if open)");

    public static final BooleanFlag ENABLE_HIDE_HEADER = getReleaseFlag(270390930,
            "ENABLE_HIDE_HEADER", true, "Hide header on keyboard before typing in all apps");

    public static final BooleanFlag ENABLE_EXPANDING_PAUSE_WORK_BUTTON = getReleaseFlag(270390779,
            "ENABLE_EXPANDING_PAUSE_WORK_BUTTON", false,
            "Expand and collapse pause work button while scrolling");

    public static final BooleanFlag ENABLE_RECENT_BLOCK = getDebugFlag(270390950,
            "ENABLE_RECENT_BLOCK", false, "Show recently tapped search target block in zero state");

    public static final BooleanFlag COLLECT_SEARCH_HISTORY = getReleaseFlag(270391455,
            "COLLECT_SEARCH_HISTORY", false, "Allow launcher to collect search history for log");

    public static final BooleanFlag ENABLE_TWOLINE_ALLAPPS = getDebugFlag(270390937,
            "ENABLE_TWOLINE_ALLAPPS", false, "Enables two line label inside all apps.");

    public static final BooleanFlag ENABLE_TWOLINE_DEVICESEARCH = getDebugFlag(201388851,
            "ENABLE_TWOLINE_DEVICESEARCH", false,
            "Enable two line label for icons with labels on device search.");

    public static final BooleanFlag ENABLE_DEVICE_SEARCH_PERFORMANCE_LOGGING = getReleaseFlag(
            270391397, "ENABLE_DEVICE_SEARCH_PERFORMANCE_LOGGING", false,
            "Allows on device search in all apps logging");

    public static final BooleanFlag IME_STICKY_SNACKBAR_EDU = getDebugFlag(270391693,
            "IME_STICKY_SNACKBAR_EDU", true, "Show sticky IME edu in AllApps");

    public static final BooleanFlag ENABLE_PEOPLE_TILE_PREVIEW = getDebugFlag(270391653,
            "ENABLE_PEOPLE_TILE_PREVIEW", false,
            "Experimental: Shows conversation shortcuts on home screen as search results");

    public static final BooleanFlag FOLDER_NAME_MAJORITY_RANKING = getDebugFlag(270391638,
            "FOLDER_NAME_MAJORITY_RANKING", true,
            "Suggests folder names based on majority based ranking.");

    public static final BooleanFlag INJECT_FALLBACK_APP_CORPUS_RESULTS = getReleaseFlag(270391706,
            "INJECT_FALLBACK_APP_CORPUS_RESULTS", false,
            "Inject fallback app corpus result when AiAi fails to return it.");

    public static final BooleanFlag ASSISTANT_GIVES_LAUNCHER_FOCUS = getDebugFlag(270391641,
            "ASSISTANT_GIVES_LAUNCHER_FOCUS", false,
            "Allow Launcher to handle nav bar gestures while Assistant is running over it");

    public static final BooleanFlag ENABLE_BULK_WORKSPACE_ICON_LOADING = getDebugFlag(270392203,
            "ENABLE_BULK_WORKSPACE_ICON_LOADING",
            true,
            "Enable loading workspace icons in bulk.");

    public static final BooleanFlag ENABLE_BULK_ALL_APPS_ICON_LOADING = getDebugFlag(270392465,
            "ENABLE_BULK_ALL_APPS_ICON_LOADING",
            true,
            "Enable loading all apps icons in bulk.");

    public static final BooleanFlag ENABLE_DATABASE_RESTORE = getDebugFlag(270392706,
            "ENABLE_DATABASE_RESTORE", false,
            "Enable database restore when new restore session is created");

    public static final BooleanFlag ENABLE_SMARTSPACE_DISMISS = getDebugFlag(270391664,
            "ENABLE_SMARTSPACE_DISMISS", true,
            "Adds a menu option to dismiss the current Enhanced Smartspace card.");

    public static final BooleanFlag ENABLE_OVERLAY_CONNECTION_OPTIM = getDebugFlag(270392629,
            "ENABLE_OVERLAY_CONNECTION_OPTIM",
            false,
            "Enable optimizing overlay service connection");

    /**
     * Enables region sampling for text color: Needs system health assessment before turning on
     */
    public static final BooleanFlag ENABLE_REGION_SAMPLING = getDebugFlag(270391669,
            "ENABLE_REGION_SAMPLING", false,
            "Enable region sampling to determine color of text on screen.");

    public static final BooleanFlag ALWAYS_USE_HARDWARE_OPTIMIZATION_FOR_FOLDER_ANIMATIONS =
            getDebugFlag(270393096,
                    "ALWAYS_USE_HARDWARE_OPTIMIZATION_FOR_FOLDER_ANIMATIONS", false,
                    "Always use hardware optimization for folder animations.");

    public static final BooleanFlag SEPARATE_RECENTS_ACTIVITY = getDebugFlag(270392980,
            "SEPARATE_RECENTS_ACTIVITY", false,
            "Uses a separate recents activity instead of using the integrated recents+Launcher UI");

    public static final BooleanFlag ENABLE_MINIMAL_DEVICE = getDebugFlag(270392984,
            "ENABLE_MINIMAL_DEVICE", false,
            "Allow user to toggle minimal device mode in launcher.");

    public static final BooleanFlag ENABLE_TASKBAR_POPUP_MENU = getDebugFlag(
            270392477, "ENABLE_TASKBAR_POPUP_MENU", true,
            "Enables long pressing taskbar icons to show the popup menu.");

    public static final BooleanFlag ENABLE_TWO_PANEL_HOME = getDebugFlag(270392643,
            "ENABLE_TWO_PANEL_HOME", true,
            "Uses two panel on home screen. Only applicable on large screen devices.");

    public static final BooleanFlag ENABLE_SCRIM_FOR_APP_LAUNCH = getDebugFlag(270393276,
            "ENABLE_SCRIM_FOR_APP_LAUNCH", false,
            "Enables scrim during app launch animation.");

    public static final BooleanFlag ENABLE_ENFORCED_ROUNDED_CORNERS = getReleaseFlag(270393258,
            "ENABLE_ENFORCED_ROUNDED_CORNERS", true, "Enforce rounded corners on all App Widgets");

    public static final BooleanFlag NOTIFY_CRASHES = getDebugFlag(
            270393108, "NOTIFY_CRASHES", false,
            "Sends a notification whenever launcher encounters an uncaught exception.");

    public static final BooleanFlag ENABLE_WALLPAPER_SCRIM = getDebugFlag(270393604,
            "ENABLE_WALLPAPER_SCRIM", false,
            "Enables scrim over wallpaper for text protection.");

    public static final BooleanFlag WIDGETS_IN_LAUNCHER_PREVIEW = getDebugFlag(270393268,
            "WIDGETS_IN_LAUNCHER_PREVIEW", true,
            "Enables widgets in Launcher preview for the Wallpaper app.");

    public static final BooleanFlag QUICK_WALLPAPER_PICKER = getDebugFlag(270393112,
            "QUICK_WALLPAPER_PICKER", true,
            "Shows quick wallpaper picker in long-press menu");

    public static final BooleanFlag ENABLE_BACK_SWIPE_HOME_ANIMATION = getDebugFlag(270393426,
            "ENABLE_BACK_SWIPE_HOME_ANIMATION", true,
            "Enables home animation to icon when user swipes back.");

    public static final BooleanFlag ENABLE_ICON_LABEL_AUTO_SCALING = getDebugFlag(270393294,
            "ENABLE_ICON_LABEL_AUTO_SCALING", true,
            "Enables scaling/spacing for icon labels to make more characters visible");

    public static final BooleanFlag ENABLE_ALL_APPS_BUTTON_IN_HOTSEAT = getDebugFlag(270393897,
            "ENABLE_ALL_APPS_BUTTON_IN_HOTSEAT", false,
            "Enables displaying the all apps button in the hotseat.");

    public static final BooleanFlag ENABLE_ALL_APPS_ONE_SEARCH_IN_TASKBAR = getDebugFlag(270393900,
            "ENABLE_ALL_APPS_ONE_SEARCH_IN_TASKBAR", false,
            "Enables One Search box in Taskbar All Apps.");

    public static final BooleanFlag ENABLE_SPLIT_FROM_WORKSPACE = getDebugFlag(270393906,
            "ENABLE_SPLIT_FROM_WORKSPACE", true,
            "Enable initiating split screen from workspace.");

    public static final BooleanFlag ENABLE_SPLIT_FROM_FULLSCREEN_WITH_KEYBOARD_SHORTCUTS =
            getDebugFlag(270394122, "ENABLE_SPLIT_FROM_FULLSCREEN_SHORTCUT", false,
                    "Enable splitting from fullscreen app with keyboard shortcuts");

    public static final BooleanFlag ENABLE_SPLIT_FROM_WORKSPACE_TO_WORKSPACE = getDebugFlag(
            270393453, "ENABLE_SPLIT_FROM_WORKSPACE_TO_WORKSPACE", false,
            "Enable initiating split screen from workspace to workspace.");

    public static final BooleanFlag ENABLE_NEW_MIGRATION_LOGIC = getDebugFlag(270393455,
            "ENABLE_NEW_MIGRATION_LOGIC", true,
            "Enable the new grid migration logic, keeping pages when src < dest");

    public static final BooleanFlag ENABLE_WIDGET_HOST_IN_BACKGROUND = getDebugFlag(270394384,
            "ENABLE_WIDGET_HOST_IN_BACKGROUND", false,
            "Enable background widget updates listening for widget holder");

    public static final BooleanFlag ENABLE_ONE_SEARCH_MOTION = getReleaseFlag(270394223,
            "ENABLE_ONE_SEARCH_MOTION", true, "Enables animations in OneSearch.");

    public static final BooleanFlag ENABLE_SEARCH_RESULT_BACKGROUND_DRAWABLES = getReleaseFlag(
            270394041, "ENABLE_SEARCH_RESULT_BACKGROUND_DRAWABLES", false,
            "Enable option to replace decorator-based search result backgrounds with drawables");

    public static final BooleanFlag ENABLE_SEARCH_RESULT_LAUNCH_TRANSITION = getReleaseFlag(
            270394392, "ENABLE_SEARCH_RESULT_LAUNCH_TRANSITION", false,
            "Enable option to launch search results using the new view container transitions");

    public static final BooleanFlag ENABLE_SHOW_KEYBOARD_OPTION_IN_ALL_APPS = getReleaseFlag(
            270394468, "ENABLE_SHOW_KEYBOARD_OPTION_IN_ALL_APPS", true,
            "Enable option to show keyboard when going to all-apps");

    public static final BooleanFlag USE_LOCAL_ICON_OVERRIDES = getDebugFlag(270394973,
            "USE_LOCAL_ICON_OVERRIDES", true,
            "Use inbuilt monochrome icons if app doesn't provide one");

    public static final BooleanFlag ENABLE_DISMISS_PREDICTION_UNDO = getDebugFlag(270394476,
            "ENABLE_DISMISS_PREDICTION_UNDO", false,
            "Show an 'Undo' snackbar when users dismiss a predicted hotseat item");

    public static final BooleanFlag ENABLE_CACHED_WIDGET = getDebugFlag(270395008,
            "ENABLE_CACHED_WIDGET", true,
            "Show previously cached widgets as opposed to deferred widget where available");

    public static final BooleanFlag USE_SEARCH_REQUEST_TIMEOUT_OVERRIDES = getDebugFlag(270395010,
            "USE_SEARCH_REQUEST_TIMEOUT_OVERRIDES", false,
            "Use local overrides for search request timeout");

    public static final BooleanFlag CONTINUOUS_VIEW_TREE_CAPTURE = getDebugFlag(270395171,
            "CONTINUOUS_VIEW_TREE_CAPTURE", false, "Capture View tree every frame");

    public static final BooleanFlag FOLDABLE_WORKSPACE_REORDER = getDebugFlag(270395070,
            "FOLDABLE_WORKSPACE_REORDER", true,
            "In foldables, when reordering the icons and widgets, is now going to use both sides");

    public static final BooleanFlag ENABLE_MULTI_DISPLAY_PARTIAL_DEPTH = getDebugFlag(270395073,
            "ENABLE_MULTI_DISPLAY_PARTIAL_DEPTH", false,
            "Allow bottom sheet depth to be smaller than 1 for multi-display devices.");

    public static final BooleanFlag SCROLL_TOP_TO_RESET = getReleaseFlag(
            270395177, "SCROLL_TOP_TO_RESET", true,
            "Bring up IME and focus on input when scroll to top if 'Always show keyboard'"
                    + " is enabled or in prefix state");

    public static final BooleanFlag ENABLE_MATERIAL_U_POPUP = getDebugFlag(270395516,
            "ENABLE_MATERIAL_U_POPUP", false, "Switch popup UX to use material U");

    public static final BooleanFlag ENABLE_SEARCH_UNINSTALLED_APPS = getReleaseFlag(270395269,
            "ENABLE_SEARCH_UNINSTALLED_APPS", false, "Search uninstalled app results.");

    public static final BooleanFlag SHOW_HOME_GARDENING = getDebugFlag(270395183,
            "SHOW_HOME_GARDENING", false,
            "Show the new home gardening mode");

    public static final BooleanFlag HOME_GARDENING_WORKSPACE_BUTTONS = getDebugFlag(270395133,
            "HOME_GARDENING_WORKSPACE_BUTTONS", false,
            "Change workspace edit buttons to reflect home gardening");

    public static final BooleanFlag ENABLE_DOWNLOAD_APP_UX_V2 = getReleaseFlag(270395134,
            "ENABLE_DOWNLOAD_APP_UX_V2", true, "Updates the download app UX"
                    + " to have better visuals");

    public static final BooleanFlag ENABLE_DOWNLOAD_APP_UX_V3 = getDebugFlag(270395186,
            "ENABLE_DOWNLOAD_APP_UX_V3", false, "Updates the download app UX"
                    + " to have better visuals, improve contrast, and color");

    public static final BooleanFlag FORCE_PERSISTENT_TASKBAR = getDebugFlag(270395077,
            "FORCE_PERSISTENT_TASKBAR", false, "Forces taskbar to be persistent, even in gesture"
                    + " nav mode and when transient taskbar is enabled.");

    public static final BooleanFlag FOLDABLE_SINGLE_PAGE = getDebugFlag(270395274,
            "FOLDABLE_SINGLE_PAGE", false,
            "Use a single page for the workspace");

<<<<<<< HEAD
    public static final BooleanFlag ENABLE_TRANSIENT_TASKBAR = getDebugFlag(
            "ENABLE_TRANSIENT_TASKBAR", false, "Enables transient taskbar.");
=======
    public static final BooleanFlag ENABLE_TRANSIENT_TASKBAR = getDebugFlag(270395798,
            "ENABLE_TRANSIENT_TASKBAR", true, "Enables transient taskbar.");
>>>>>>> 3336f0f9

    public static final BooleanFlag SECONDARY_DRAG_N_DROP_TO_PIN = getDebugFlag(270395140,
            "SECONDARY_DRAG_N_DROP_TO_PIN", false,
            "Enable dragging and dropping to pin apps within secondary display");

    public static final BooleanFlag ENABLE_ICON_IN_TEXT_HEADER = getDebugFlag(270395143,
            "ENABLE_ICON_IN_TEXT_HEADER", false, "Show icon in textheader");

    public static final BooleanFlag ENABLE_APP_ICON_FOR_INLINE_SHORTCUTS = getDebugFlag(270395087,
            "ENABLE_APP_ICON_IN_INLINE_SHORTCUTS", false, "Show app icon for inline shortcut");

    public static final BooleanFlag SHOW_DOT_PAGINATION = getDebugFlag(270395278,
            "SHOW_DOT_PAGINATION", false, "Enable showing dot pagination in workspace");

    public static final BooleanFlag LARGE_SCREEN_WIDGET_PICKER = getDebugFlag(270395809,
            "LARGE_SCREEN_WIDGET_PICKER", false, "Enable new widget picker that takes "
                    + "advantage of large screen format");

    public static final BooleanFlag ENABLE_NEW_GESTURE_NAV_TUTORIAL = getDebugFlag(270396257,
            "ENABLE_NEW_GESTURE_NAV_TUTORIAL", false,
            "Enable the redesigned gesture navigation tutorial");

    public static final BooleanFlag ENABLE_LAUNCH_FROM_STAGED_APP = getDebugFlag(270395567,
            "ENABLE_LAUNCH_FROM_STAGED_APP", true,
            "Enable the ability to tap a staged app during split select to launch it in full screen"
    );

    public static final BooleanFlag ENABLE_PREMIUM_HAPTICS_ALL_APPS = getDebugFlag(270396358,
            "ENABLE_PREMIUM_HAPTICS_ALL_APPS", false,
            "Enables haptics opening/closing All apps");

    public static final BooleanFlag ENABLE_FORCED_MONO_ICON = getDebugFlag(270396209,
            "ENABLE_FORCED_MONO_ICON", false,
            "Enable the ability to generate monochromatic icons, if it is not provided by the app"
    );

    public static final BooleanFlag ENABLE_TASKBAR_EDU_TOOLTIP = getDebugFlag(270396268,
            "ENABLE_TASKBAR_EDU_TOOLTIP", true,
            "Enable the tooltip version of the Taskbar education flow.");

    public static final BooleanFlag ENABLE_MULTI_INSTANCE = getDebugFlag(270396680,
            "ENABLE_MULTI_INSTANCE", false,
            "Enables creation and filtering of multiple task instances in overview");

    public static final BooleanFlag ENABLE_TASKBAR_PINNING = getDebugFlag(270396583,
            "ENABLE_TASKBAR_PINNING", false,
            "Enables taskbar pinning to allow user to switch between transient and persistent "
                    + "taskbar flavors");

    public static final BooleanFlag ENABLE_WORKSPACE_LOADING_OPTIMIZATION = getDebugFlag(251502424,
            "ENABLE_WORKSPACE_LOADING_OPTIMIZATION", false, "load the current workspace screen "
                    + "visible to the user before the rest rather than loading all of them at once."
    );

    public static final BooleanFlag ENABLE_GRID_ONLY_OVERVIEW = getDebugFlag(270397206,
            "ENABLE_GRID_ONLY_OVERVIEW", false,
            "Enable a grid-only overview without a focused task.");

    public static final BooleanFlag RECEIVE_UNFOLD_EVENTS_FROM_SYSUI = getDebugFlag(270397209,
            "RECEIVE_UNFOLD_EVENTS_FROM_SYSUI", true,
            "Enables receiving unfold animation events from sysui instead of calculating "
                    + "them in launcher process using hinge sensor values.");

    public static final BooleanFlag ENABLE_KEYBOARD_QUICK_SWITCH = getDebugFlag(270396844,
            "ENABLE_KEYBOARD_QUICK_SWITCH", false,
            "Enables keyboard quick switching");

    public static class BooleanFlag {

        private final boolean mCurrentValue;

        public BooleanFlag(boolean currentValue) {
            mCurrentValue = currentValue;
        }

        public boolean get() {
            return sBooleanReader.test(this);
        }
    }

    /**
     * Class representing an integer flag
     */
    public static class IntFlag {

        private final int mCurrentValue;

        public IntFlag(int currentValue) {
            mCurrentValue = currentValue;
        }

        public int get() {
            return sIntReader.applyAsInt(this);
        }
    }
}<|MERGE_RESOLUTION|>--- conflicted
+++ resolved
@@ -327,13 +327,8 @@
             "FOLDABLE_SINGLE_PAGE", false,
             "Use a single page for the workspace");
 
-<<<<<<< HEAD
-    public static final BooleanFlag ENABLE_TRANSIENT_TASKBAR = getDebugFlag(
-            "ENABLE_TRANSIENT_TASKBAR", false, "Enables transient taskbar.");
-=======
     public static final BooleanFlag ENABLE_TRANSIENT_TASKBAR = getDebugFlag(270395798,
             "ENABLE_TRANSIENT_TASKBAR", true, "Enables transient taskbar.");
->>>>>>> 3336f0f9
 
     public static final BooleanFlag SECONDARY_DRAG_N_DROP_TO_PIN = getDebugFlag(270395140,
             "SECONDARY_DRAG_N_DROP_TO_PIN", false,
