<?xml version="1.0" encoding="utf-8"?>
<!-- Copyright (C) 2011 The Android Open Source Project

     Licensed under the Apache License, Version 2.0 (the "License");
     you may not use this file except in compliance with the License.
     You may obtain a copy of the License at

          http://www.apache.org/licenses/LICENSE-2.0

     Unless required by applicable law or agreed to in writing, software
     distributed under the License is distributed on an "AS IS" BASIS,
     WITHOUT WARRANTIES OR CONDITIONS OF ANY KIND, either express or implied.
     See the License for the specific language governing permissions and
     limitations under the License.
-->
<RelativeLayout
    xmlns:android="http://schemas.android.com/apk/res/android"
    xmlns:launcher="http://schemas.android.com/apk/res/com.cyanogenmod.trebuchet"
    style="@style/SearchDropTargetBar"
    android:layout_width="match_parent"
    android:layout_height="@dimen/search_bar_height"
    android:layout_gravity="bottom|center_horizontal"
    android:background="@drawable/search_frame">
   <!-- Global search icon -->
<<<<<<< HEAD
   <com.cyanogenmod.trebuchet.HolographicImageView
=======
   <com.cyanogenmod.trebuchet.HolographicLinearLayout
>>>>>>> 50d4e629
        style="@style/SearchButton"
        launcher:sourceImageViewId="@+id/search_button"
        android:id="@+id/search_button_container"
        android:layout_width="match_parent"
        android:layout_height="match_parent"
        android:layout_gravity="center_vertical"
        android:layout_alignParentLeft="true"
        android:layout_alignParentTop="true"
        android:layout_toLeftOf="@+id/voice_button_container"
        android:paddingLeft="8dp"
        android:onClick="onClickSearchButton"
        android:focusable="true"
        android:clickable="true"
        android:contentDescription="@string/accessibility_search_button">
       <ImageView
            android:id="@+id/search_button"
            android:layout_width="wrap_content"
            android:layout_height="match_parent"
            android:src="@drawable/ic_home_search_normal_holo"
            android:adjustViewBounds="true" />
    </com.cyanogenmod.trebuchet.HolographicLinearLayout>

    <!-- Voice search icon -->
<<<<<<< HEAD
    <com.cyanogenmod.trebuchet.HolographicImageView
        style="@style/SearchButton.Voice"
        android:id="@+id/voice_button"
        android:layout_width="wrap_content"
        android:layout_height="wrap_content"
        android:layout_toRightOf="@+id/search_divider"
        android:src="@drawable/ic_home_voice_search_holo"
        android:onClick="onClickVoiceButton"
        android:focusable="true"
        android:clickable="true"
        android:contentDescription="@string/accessibility_voice_search_button" />

    <!-- AppsCustomize icon -->
    <com.cyanogenmod.trebuchet.HolographicImageView
        android:id="@+id/all_apps_button"
        android:onClick="onClickAllAppsButton"
        android:layout_width="wrap_content"
        android:layout_height="wrap_content"
=======
    <com.cyanogenmod.trebuchet.HolographicLinearLayout
        style="@style/SearchButton"
        launcher:sourceImageViewId="@+id/voice_button"
        android:id="@+id/voice_button_container"
        android:layout_width="@dimen/search_bar_height"
        android:layout_height="match_parent"
        android:layout_gravity="center_vertical"
>>>>>>> 50d4e629
        android:layout_alignParentRight="true"
        android:layout_alignParentTop="true"
        android:paddingRight="8dp"
        android:gravity="right"
        android:onClick="onClickVoiceButton"
        android:focusable="true"
        android:clickable="true"
        android:contentDescription="@string/accessibility_voice_search_button">
        <ImageView
            android:id="@+id/voice_button"
            android:layout_width="wrap_content"
            android:layout_height="match_parent"
            android:src="@drawable/ic_home_voice_search_holo"
            android:adjustViewBounds="true" />
    </com.cyanogenmod.trebuchet.HolographicLinearLayout>
</RelativeLayout><|MERGE_RESOLUTION|>--- conflicted
+++ resolved
@@ -22,11 +22,7 @@
     android:layout_gravity="bottom|center_horizontal"
     android:background="@drawable/search_frame">
    <!-- Global search icon -->
-<<<<<<< HEAD
-   <com.cyanogenmod.trebuchet.HolographicImageView
-=======
    <com.cyanogenmod.trebuchet.HolographicLinearLayout
->>>>>>> 50d4e629
         style="@style/SearchButton"
         launcher:sourceImageViewId="@+id/search_button"
         android:id="@+id/search_button_container"
@@ -50,26 +46,6 @@
     </com.cyanogenmod.trebuchet.HolographicLinearLayout>
 
     <!-- Voice search icon -->
-<<<<<<< HEAD
-    <com.cyanogenmod.trebuchet.HolographicImageView
-        style="@style/SearchButton.Voice"
-        android:id="@+id/voice_button"
-        android:layout_width="wrap_content"
-        android:layout_height="wrap_content"
-        android:layout_toRightOf="@+id/search_divider"
-        android:src="@drawable/ic_home_voice_search_holo"
-        android:onClick="onClickVoiceButton"
-        android:focusable="true"
-        android:clickable="true"
-        android:contentDescription="@string/accessibility_voice_search_button" />
-
-    <!-- AppsCustomize icon -->
-    <com.cyanogenmod.trebuchet.HolographicImageView
-        android:id="@+id/all_apps_button"
-        android:onClick="onClickAllAppsButton"
-        android:layout_width="wrap_content"
-        android:layout_height="wrap_content"
-=======
     <com.cyanogenmod.trebuchet.HolographicLinearLayout
         style="@style/SearchButton"
         launcher:sourceImageViewId="@+id/voice_button"
@@ -77,7 +53,6 @@
         android:layout_width="@dimen/search_bar_height"
         android:layout_height="match_parent"
         android:layout_gravity="center_vertical"
->>>>>>> 50d4e629
         android:layout_alignParentRight="true"
         android:layout_alignParentTop="true"
         android:paddingRight="8dp"
