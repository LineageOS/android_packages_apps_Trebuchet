<?xml version="1.0" encoding="utf-8"?>
<!--
     Copyright (C) 2014 The CyanogenMod Project

     Licensed under the Apache License, Version 2.0 (the "License");
     you may not use this file except in compliance with the License.
     You may obtain a copy of the License at

          http://www.apache.org/licenses/LICENSE-2.0

     Unless required by applicable law or agreed to in writing, software
     distributed under the License is distributed on an "AS IS" BASIS,
     WITHOUT WARRANTIES OR CONDITIONS OF ANY KIND, either express or implied.
     See the License for the specific language governing permissions and
     limitations under the License.
-->
<resources xmlns:xliff="urn:oasis:names:tc:xliff:document:1.2">
    <!-- Application name -->
    <string name="cm_application_name" translatable="false">Trebuchet</string>
    <!-- App version -->
    <string name="application_version" translatable="false">1.0</string>

    <string name="home_screen_settings">HOME SCREEN SETTINGS</string>
    <string name="drawer_settings">DRAWER SETTINGS</string>
    <string name="app_settings">APP SETTINGS</string>

    <!-- Settings states -->
    <string name="setting_state_on">ON</string>
    <string name="setting_state_off">OFF</string>

    <!-- Themes button -->
    <string name="themes_button_text">Themes</string>

    <string name="scrolling_page_outlines">Page outlines</string>
    <string name="scrolling_fade_adjacent">Fade side pages</string>

    <!-- Wallpaper scroll effect -->
    <string name="scrolling_wallpaper">Scroll wallpaper</string>

    <!-- Dynamic Grid -->
    <string name="grid_size_text">Grid size</string>
    <string name="grid_size_comfortable">Comfortable</string>
    <string name="grid_size_cozy">Cozy</string>
    <string name="grid_size_condensed">Condensed</string>
    <string name="grid_size_custom">Custom (<xliff:g id="rows">%1$d</xliff:g> \u00d7 <xliff:g id="columns">%2$d</xliff:g>)</string>
    <string name="preferences_interface_homescreen_custom">Select custom size</string>

    <!-- Folder titles -->
    <string name="google_title" translatable="false">Google</string>
    <string name="play_folder_title">Play</string>
    <string name="partner_title" translatable="false"></string>

    <!-- Scroll effect -->
    <string name="scroll_effect_text">Scroll effect</string>

    <!-- Drawer sorting mode -->
    <string name="drawer_sorting_text">Sorting mode</string>

    <string name="sort_mode_title">Title</string>
    <string name="sort_mode_launch_count">Launch count</string>
    <string name="sort_mode_install_time">Install time</string>

    <!-- Home screen search bar -->
    <string name="home_screen_search_text">Search bar</string>

    <!-- Larger icons -->
    <string name="larger_icons_text">Larger icons</string>

    <!-- Icon labels -->
    <string name="icon_labels">Icon labels</string>
    <string name="icon_labels_show">Show</string>
    <string name="icon_labels_hide">Hide</string>

    <!-- Protected apps -->
    <string name="protected_app_settings">Protected apps</string>

    <!-- Dialog -->
    <string name="dialog_confirm">Confirm</string>

    <!-- Drawer type -->
    <string name="drawer_type">Layout</string>

    <string name="drawer_type_drawer">Vertical</string>
    <string name="drawer_type_pager">Paged</string>

    <string name="setting_state_disabled">DISABLED</string>

    <!-- Search Manager doesn't exist -->
    <string name="search_activity_not_found">A search activity could not be found!</string>

<<<<<<< HEAD
    <!-- Featured Apps Strings, for CyanogenOS (but not CyanogenMod) -->
    <string name="recommendations_title"></string>
    <string name="recommendations_help_text"></string>
    <string name="offline_help_text"></string>
=======
    <!-- Featured Apps Strings -->
    <string name="recommendations_title">Featured Apps</string>
    <string name="recommendations_help_text">This is a dynamic folder that will automatically load with recommended and featured apps from us at Cyanogen Inc. If you would not like to receive these awesome offers, simply disable below and the folder will be removed.</string>
    <string name="disable">DISABLE</string>
    <string name="close">CLOSE</string>
>>>>>>> b7121bab
    <string name="required_icon_link"></string>
</resources><|MERGE_RESOLUTION|>--- conflicted
+++ resolved
@@ -88,17 +88,9 @@
     <!-- Search Manager doesn't exist -->
     <string name="search_activity_not_found">A search activity could not be found!</string>
 
-<<<<<<< HEAD
-    <!-- Featured Apps Strings, for CyanogenOS (but not CyanogenMod) -->
+    <!-- Featured Apps Strings -->
     <string name="recommendations_title"></string>
     <string name="recommendations_help_text"></string>
     <string name="offline_help_text"></string>
-=======
-    <!-- Featured Apps Strings -->
-    <string name="recommendations_title">Featured Apps</string>
-    <string name="recommendations_help_text">This is a dynamic folder that will automatically load with recommended and featured apps from us at Cyanogen Inc. If you would not like to receive these awesome offers, simply disable below and the folder will be removed.</string>
-    <string name="disable">DISABLE</string>
-    <string name="close">CLOSE</string>
->>>>>>> b7121bab
     <string name="required_icon_link"></string>
 </resources>