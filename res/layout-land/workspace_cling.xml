<?xml version="1.0" encoding="utf-8"?>
<!-- Copyright (C) 2011 The Android Open Source Project

     Licensed under the Apache License, Version 2.0 (the "License");
     you may not use this file except in compliance with the License.
     You may obtain a copy of the License at

          http://www.apache.org/licenses/LICENSE-2.0

     Unless required by applicable law or agreed to in writing, software
     distributed under the License is distributed on an "AS IS" BASIS,
     WITHOUT WARRANTIES OR CONDITIONS OF ANY KIND, either express or implied.
     See the License for the specific language governing permissions and
     limitations under the License.
-->
<com.cyanogenmod.trebuchet.Cling
    xmlns:android="http://schemas.android.com/apk/res/android"
    xmlns:launcher="http://schemas.android.com/apk/res/com.cyanogenmod.trebuchet"
<<<<<<< HEAD
=======
    android:layout_width="match_parent"
    android:layout_height="match_parent"
>>>>>>> 50d4e629
    launcher:drawIdentifier="workspace_landscape">
    <FrameLayout
        android:layout_width="match_parent"
        android:layout_height="match_parent"
        android:layout_marginLeft="40dp"
        android:layout_marginTop="40dp">
        <LinearLayout
            android:layout_width="match_parent"
            android:layout_height="wrap_content"
            android:orientation="vertical">
            <TextView
                style="@style/ClingTitleText"
                android:layout_width="wrap_content"
                android:layout_height="wrap_content"
                android:text="@string/workspace_cling_title" />
            <TextView
                style="@style/ClingText"
                android:layout_width="match_parent"
                android:layout_height="wrap_content"
                android:text="@string/workspace_cling_move_item" />
        </LinearLayout>
    </FrameLayout>
    <TextView
        style="@style/ClingText"
        android:layout_width="180dp"
        android:layout_height="wrap_content"
        android:layout_marginRight="130dp"
        android:layout_gravity="right|center_vertical"
        android:gravity="right"
        android:text="@string/workspace_cling_open_all_apps" />
    <Button
        style="@style/ClingButton"
        android:layout_width="wrap_content"
        android:layout_height="wrap_content"
        android:layout_marginBottom="15dp"
        android:layout_marginRight="10dp"
        android:layout_gravity="bottom|right"
        android:onClick="dismissWorkspaceCling" />
</com.cyanogenmod.trebuchet.Cling><|MERGE_RESOLUTION|>--- conflicted
+++ resolved
@@ -16,11 +16,8 @@
 <com.cyanogenmod.trebuchet.Cling
     xmlns:android="http://schemas.android.com/apk/res/android"
     xmlns:launcher="http://schemas.android.com/apk/res/com.cyanogenmod.trebuchet"
-<<<<<<< HEAD
-=======
     android:layout_width="match_parent"
     android:layout_height="match_parent"
->>>>>>> 50d4e629
     launcher:drawIdentifier="workspace_landscape">
     <FrameLayout
         android:layout_width="match_parent"
