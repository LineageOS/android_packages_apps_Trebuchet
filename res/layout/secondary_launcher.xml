<?xml version="1.0" encoding="utf-8"?>
<!-- Copyright (C) 2020 The Android Open Source Project

     Licensed under the Apache License, Version 2.0 (the "License");
     you may not use this file except in compliance with the License.
     You may obtain a copy of the License at

          http://www.apache.org/licenses/LICENSE-2.0

     Unless required by applicable law or agreed to in writing, software
     distributed under the License is distributed on an "AS IS" BASIS,
     WITHOUT WARRANTIES OR CONDITIONS OF ANY KIND, either express or implied.
     See the License for the specific language governing permissions and
     limitations under the License.
-->
<com.android.launcher3.secondarydisplay.SecondaryDragLayer
    xmlns:android="http://schemas.android.com/apk/res/android"
    android:layout_width="match_parent"
    android:layout_height="match_parent"
    android:id="@+id/drag_layer"
    android:clipChildren="false"
    android:padding="@dimen/dynamic_grid_edge_margin">

    <GridView
        android:layout_width="match_parent"
        android:layout_height="match_parent"
        android:layout_marginBottom="100dp"
        android:theme="@style/HomeScreenElementTheme"
        android:layout_gravity="center_horizontal|top"
        android:layout_margin="@dimen/dynamic_grid_edge_margin"
        android:id="@+id/workspace_grid" />

    <ImageButton
        android:id="@+id/all_apps_button"
        android:layout_width="wrap_content"
        android:layout_height="wrap_content"
        android:layout_gravity="bottom|end"
        android:layout_margin="40dp"
        android:padding="16dp"
        android:src="@drawable/ic_apps"
        android:background="@drawable/bg_all_apps_button"
        android:contentDescription="@string/all_apps_button_label"
        android:onClick="onAppsButtonClicked" />

    <com.android.launcher3.allapps.SecondaryLauncherAllAppsContainerView
        android:id="@+id/apps_view"
        android:layout_width="match_parent"
        android:layout_height="match_parent"
        android:clipChildren="true"
        android:clipToPadding="false"
        android:focusable="false"
        android:saveEnabled="false"
        android:layout_gravity="bottom|end"
        android:background="@drawable/round_rect_primary"
<<<<<<< HEAD
        android:visibility="invisible" >

        <include
            layout="@layout/all_apps_bottom_sheet_background"
            android:visibility="gone" />

        <include
            layout="@layout/search_results_rv_layout"
            android:visibility="gone" />

        <include
            layout="@layout/all_apps_rv_layout"
            android:visibility="gone" />

        <com.android.launcher3.allapps.FloatingHeaderView
            android:id="@+id/all_apps_header"
            android:layout_width="match_parent"
            android:layout_height="wrap_content"
            android:layout_below="@id/search_container_all_apps"
            android:clipToPadding="false"
            android:paddingTop="@dimen/all_apps_header_top_padding"
            android:orientation="vertical" >

            <include layout="@layout/floating_header_content" />
            <include layout="@layout/all_apps_personal_work_tabs" />
        </com.android.launcher3.allapps.FloatingHeaderView>

        <com.android.launcher3.allapps.search.AppsSearchContainerLayout
            android:id="@id/search_container_all_apps"
            android:layout_width="match_parent"
            android:layout_height="wrap_content"
            android:layout_centerHorizontal="true"
            android:layout_gravity="top|center_horizontal"
            android:layout_marginTop="24dp"
            android:background="@drawable/bg_all_apps_searchbox"
            android:elevation="0dp"
            android:focusableInTouchMode="true"
            android:gravity="center_vertical"
            android:hint="@string/all_apps_search_bar_hint"
            android:imeOptions="actionSearch|flagNoExtractUi"
            android:importantForAutofill="no"
            android:inputType="text|textNoSuggestions|textCapWords"
            android:maxLines="1"
            android:paddingVertical="12dp"
            android:paddingStart="12dp"
            android:paddingEnd="12dp"
            android:drawablePadding="8dp"
            android:drawableStart="@drawable/ic_allapps_search"
            android:saveEnabled="false"
            android:scrollHorizontally="true"
            android:singleLine="true"
            android:textColor="?android:attr/textColorSecondary"
            android:textColorHint="?android:attr/textColorSecondary"
            android:textSize="20sp" />

        <include layout="@layout/all_apps_fast_scroller" />
    </view>
=======
        android:visibility="invisible" />
>>>>>>> 2c34cba0
</com.android.launcher3.secondarydisplay.SecondaryDragLayer><|MERGE_RESOLUTION|>--- conflicted
+++ resolved
@@ -52,65 +52,5 @@
         android:saveEnabled="false"
         android:layout_gravity="bottom|end"
         android:background="@drawable/round_rect_primary"
-<<<<<<< HEAD
-        android:visibility="invisible" >
-
-        <include
-            layout="@layout/all_apps_bottom_sheet_background"
-            android:visibility="gone" />
-
-        <include
-            layout="@layout/search_results_rv_layout"
-            android:visibility="gone" />
-
-        <include
-            layout="@layout/all_apps_rv_layout"
-            android:visibility="gone" />
-
-        <com.android.launcher3.allapps.FloatingHeaderView
-            android:id="@+id/all_apps_header"
-            android:layout_width="match_parent"
-            android:layout_height="wrap_content"
-            android:layout_below="@id/search_container_all_apps"
-            android:clipToPadding="false"
-            android:paddingTop="@dimen/all_apps_header_top_padding"
-            android:orientation="vertical" >
-
-            <include layout="@layout/floating_header_content" />
-            <include layout="@layout/all_apps_personal_work_tabs" />
-        </com.android.launcher3.allapps.FloatingHeaderView>
-
-        <com.android.launcher3.allapps.search.AppsSearchContainerLayout
-            android:id="@id/search_container_all_apps"
-            android:layout_width="match_parent"
-            android:layout_height="wrap_content"
-            android:layout_centerHorizontal="true"
-            android:layout_gravity="top|center_horizontal"
-            android:layout_marginTop="24dp"
-            android:background="@drawable/bg_all_apps_searchbox"
-            android:elevation="0dp"
-            android:focusableInTouchMode="true"
-            android:gravity="center_vertical"
-            android:hint="@string/all_apps_search_bar_hint"
-            android:imeOptions="actionSearch|flagNoExtractUi"
-            android:importantForAutofill="no"
-            android:inputType="text|textNoSuggestions|textCapWords"
-            android:maxLines="1"
-            android:paddingVertical="12dp"
-            android:paddingStart="12dp"
-            android:paddingEnd="12dp"
-            android:drawablePadding="8dp"
-            android:drawableStart="@drawable/ic_allapps_search"
-            android:saveEnabled="false"
-            android:scrollHorizontally="true"
-            android:singleLine="true"
-            android:textColor="?android:attr/textColorSecondary"
-            android:textColorHint="?android:attr/textColorSecondary"
-            android:textSize="20sp" />
-
-        <include layout="@layout/all_apps_fast_scroller" />
-    </view>
-=======
         android:visibility="invisible" />
->>>>>>> 2c34cba0
 </com.android.launcher3.secondarydisplay.SecondaryDragLayer>