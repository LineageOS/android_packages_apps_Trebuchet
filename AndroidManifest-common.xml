--- conflicted
+++ resolved
@@ -43,11 +43,8 @@
     <!-- for rotating surface by arbitrary degree -->
     <uses-permission android:name="android.permission.ROTATE_SURFACE_FLINGER" />
     <uses-permission android:name="android.permission.POST_NOTIFICATIONS" />
-<<<<<<< HEAD
+    <uses-permission android:name="android.permission.READ_HOME_APP_SEARCH_DATA" />
     <uses-permission android:name="android.permission.USE_BIOMETRIC" />
-=======
-    <uses-permission android:name="android.permission.READ_HOME_APP_SEARCH_DATA" />
->>>>>>> 2c34cba0
 
     <!--
     Permissions required for read/write access to the workspace data. These permission name
