<?xml version="1.0" encoding="utf-8"?>
<!--
/*
**
** Copyright 2016, The Android Open Source Project
**
** Licensed under the Apache License, Version 2.0 (the "License");
** you may not use this file except in compliance with the License.
** You may obtain a copy of the License at
**
**     http://www.apache.org/licenses/LICENSE-2.0
**
** Unless required by applicable law or agreed to in writing, software
** distributed under the License is distributed on an "AS IS" BASIS,
** WITHOUT WARRANTIES OR CONDITIONS OF ANY KIND, either express or implied.
** See the License for the specific language governing permissions and
** limitations under the License.
*/
-->
<manifest
    xmlns:android="http://schemas.android.com/apk/res/android"
    xmlns:tools="http://schemas.android.com/tools"
    package="com.android.launcher3">

    <!--
    The manifest defines the common entries that should be present in any derivative of Launcher3.
    The components should generally not require any changes.

    Rest of the components are defined in AndroidManifest.xml which is merged with this manifest
    at compile time. Note that the components defined in AndroidManifest.xml are also required,
    with some minor changed based on the derivative app.
    -->

    <uses-permission android:name="android.permission.CALL_PHONE" />
    <uses-permission android:name="android.permission.SET_WALLPAPER" />
    <uses-permission android:name="android.permission.SET_WALLPAPER_HINTS" />
    <uses-permission android:name="android.permission.BIND_APPWIDGET" />
    <uses-permission android:name="android.permission.READ_EXTERNAL_STORAGE" />
    <uses-permission android:name="android.permission.RECEIVE_BOOT_COMPLETED" />
    <uses-permission android:name="android.permission.REQUEST_DELETE_PACKAGES" />
    <uses-permission android:name="android.permission.READ_DEVICE_CONFIG" />
    <uses-permission android:name="android.permission.QUERY_ALL_PACKAGES" />
    <uses-permission android:name="android.permission.VIBRATE"/>
    <!-- for rotating surface by arbitrary degree -->
    <uses-permission android:name="android.permission.ROTATE_SURFACE_FLINGER" />
    <uses-permission android:name="android.permission.WAKEUP_SURFACE_FLINGER" />
    <uses-permission android:name="android.permission.POST_NOTIFICATIONS" />
    <uses-permission android:name="android.permission.USE_BIOMETRIC" />

    <!--
    Permissions required for read/write access to the workspace data. These permission name
    should not conflict with that defined in other apps, as such an app should embed its package
    name in the permissions. eq com.mypackage.permission.READ_SETTINGS
    -->
    <permission
        android:name="${packageName}.permission.READ_SETTINGS"
        android:protectionLevel="signatureOrSystem"
        android:label="@string/permlab_read_settings"
        android:description="@string/permdesc_read_settings"/>
    <permission
        android:name="${packageName}.permission.WRITE_SETTINGS"
        android:protectionLevel="signatureOrSystem"
        android:label="@string/permlab_write_settings"
        android:description="@string/permdesc_write_settings"/>

    <uses-permission android:name="${packageName}.permission.READ_SETTINGS" />
    <uses-permission android:name="${packageName}.permission.WRITE_SETTINGS" />

    <application
        android:backupAgent="com.android.launcher3.LauncherBackupAgent"
        android:name="com.android.launcher3.LauncherApplication"
        android:fullBackupOnly="true"
        android:backupInForeground="true"
        android:fullBackupContent="@xml/backupscheme"
        android:hardwareAccelerated="true"
        android:icon="@mipmap/ic_launcher"
        android:label="@string/derived_app_name"
        android:largeHeap="@bool/config_largeHeap"
        android:restoreAnyVersion="true"
        android:supportsRtl="true" >

        <!-- Intent received when a session is committed -->
        <receiver
            android:name="com.android.launcher3.SessionCommitReceiver"
            android:exported="true">
            <intent-filter>
                <action android:name="android.content.pm.action.SESSION_COMMITTED" />
            </intent-filter>
        </receiver>

        <!-- Intent received used to initialize a restored widget -->
        <receiver android:name="com.android.launcher3.AppWidgetsRestoredReceiver"
            android:exported="true">
            <intent-filter>
                <action android:name="android.appwidget.action.APPWIDGET_HOST_RESTORED"/>
            </intent-filter>
        </receiver>

        <service
            android:name="com.android.launcher3.notification.NotificationListener"
            android:label="@string/notification_dots_service_title"
            android:exported="true"
            android:permission="android.permission.BIND_NOTIFICATION_LISTENER_SERVICE">
            <intent-filter>
                <action android:name="android.service.notification.NotificationListenerService" />
            </intent-filter>
        </service>

        <meta-data android:name="android.nfc.disable_beam_default"
                       android:value="true" />

        <activity android:name="com.android.launcher3.dragndrop.AddItemActivity"
            android:theme="@style/AddItemActivityTheme"
            android:excludeFromRecents="true"
            android:autoRemoveFromRecents="true"
            android:exported="true">
            <intent-filter>
                <action android:name="android.content.pm.action.CONFIRM_PIN_SHORTCUT" />
                <action android:name="android.content.pm.action.CONFIRM_PIN_APPWIDGET" />
            </intent-filter>
        </activity>

        <!--
        The settings provider contains Home's data, like the workspace favorites. The permissions
        should be changed to what is defined above. The authorities should also be changed to
        represent the package name.
        -->
        <provider
            android:name="com.android.launcher3.LauncherProvider"
            android:authorities="${packageName}.settings"
            android:exported="true"
            android:writePermission="${packageName}.permission.WRITE_SETTINGS"
            android:readPermission="${packageName}.permission.READ_SETTINGS" />

        <!--
        The content provider for exposing various launcher grid options.
        -->
        <provider
            android:name="com.android.launcher3.graphics.GridCustomizationsProvider"
            android:authorities="${packageName}.grid_control"
            android:exported="true"
            android:writePermission="${packageName}.permission.WRITE_SETTINGS"
            android:readPermission="${packageName}.permission.READ_SETTINGS" />

        <!--
        The settings activity. To extend point settings_fragment_name to appropriate fragment class
        -->
        <activity
            android:name="com.android.launcher3.settings.SettingsActivity"
            android:label="@string/settings_button_text"
            android:theme="@style/HomeSettings.Theme"
            android:exported="true"
            android:autoRemoveFromRecents="true">
            <intent-filter>
                <action android:name="android.intent.action.APPLICATION_PREFERENCES" />
                <category android:name="android.intent.category.DEFAULT" />
            </intent-filter>
        </activity>

        <provider
            android:name="com.android.launcher3.testing.TestInformationProvider"
            android:authorities="${packageName}.TestInfo"
            android:readPermission="android.permission.WRITE_SECURE_SETTINGS"
            android:writePermission="android.permission.WRITE_SECURE_SETTINGS"
            android:exported="true"
            android:enabled="false" />

        <!--
        Launcher activity for secondary display
        -->
        <activity
            android:name="com.android.launcher3.secondarydisplay.SecondaryDisplayLauncher"
            android:theme="@style/AppTheme"
            android:launchMode="singleTop"
            android:exported="true"
            android:enabled="true">
            <intent-filter>
                <action android:name="android.intent.action.MAIN" />
                <category android:name="android.intent.category.SECONDARY_HOME" />
                <category android:name="android.intent.category.DEFAULT" />
            </intent-filter>
        </activity>

        <!-- [b/197780098] Disable eager initialization of Jetpack libraries. -->
        <provider
            android:name="androidx.startup.InitializationProvider"
            android:authorities="${applicationId}.androidx-startup"
            tools:node="remove" />

<<<<<<< HEAD
        <activity
            android:name="com.android.launcher3.lineage.trust.TrustAppsActivity"
            android:label="@string/trust_apps_manager_name"
            android:theme="@android:style/Theme.DeviceDefault.Settings"
            android:autoRemoveFromRecents="true" />
=======
        <property
            android:name="android.window.PROPERTY_ACTIVITY_EMBEDDING_SPLITS_ENABLED"
            android:value="true" />
>>>>>>> fb095226
    </application>
</manifest><|MERGE_RESOLUTION|>--- conflicted
+++ resolved
@@ -187,16 +187,14 @@
             android:authorities="${applicationId}.androidx-startup"
             tools:node="remove" />
 
-<<<<<<< HEAD
+        <property
+            android:name="android.window.PROPERTY_ACTIVITY_EMBEDDING_SPLITS_ENABLED"
+            android:value="true" />
+
         <activity
             android:name="com.android.launcher3.lineage.trust.TrustAppsActivity"
             android:label="@string/trust_apps_manager_name"
             android:theme="@android:style/Theme.DeviceDefault.Settings"
             android:autoRemoveFromRecents="true" />
-=======
-        <property
-            android:name="android.window.PROPERTY_ACTIVITY_EMBEDDING_SPLITS_ENABLED"
-            android:value="true" />
->>>>>>> fb095226
     </application>
 </manifest>