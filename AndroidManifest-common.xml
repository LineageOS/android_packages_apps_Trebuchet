--- conflicted
+++ resolved
@@ -44,11 +44,7 @@
     <!-- for rotating surface by arbitrary degree -->
     <uses-permission android:name="android.permission.ROTATE_SURFACE_FLINGER" />
     <uses-permission android:name="android.permission.POST_NOTIFICATIONS" />
-<<<<<<< HEAD
-    <uses-permission android:name="android.permission.READ_HOME_APP_SEARCH_DATA" />
     <uses-permission android:name="android.permission.USE_BIOMETRIC" />
-=======
->>>>>>> 7e9e7008
 
     <!--
     Permissions required for read/write access to the workspace data. These permission name
