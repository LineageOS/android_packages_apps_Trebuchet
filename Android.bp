// Copyright (C) 2018 The Android Open Source Project
//
// Licensed under the Apache License, Version 2.0 (the "License");
// you may not use this file except in compliance with the License.
// You may obtain a copy of the License at
//
//      http://www.apache.org/licenses/LICENSE-2.0
//
// Unless required by applicable law or agreed to in writing, software
// distributed under the License is distributed on an "AS IS" BASIS,
// WITHOUT WARRANTIES OR CONDITIONS OF ANY KIND, either express or implied.
// See the License for the specific language governing permissions and
// limitations under the License.

package {
    // See: http://go/android-license-faq
    default_applicable_licenses: ["Android-Apache-2.0"],
}

min_launcher3_sdk_version = "26"

// Common source files used to build launcher (java and kotlin)
// All sources are split so they can be reused in many other libraries/apps in other folders
filegroup {
    name: "launcher-src",
    srcs: [ "src/**/*.java", "src/**/*.kt" ],
}

filegroup {
    name: "launcher-quickstep-src",
    srcs: [ "quickstep/src/**/*.java", "quickstep/src/**/*.kt" ],
}

filegroup {
    name: "launcher-go-src",
    srcs: [ "go/src/**/*.java", "go/src/**/*.kt" ],
}

filegroup {
    name: "launcher-go-quickstep-src",
    srcs: [ "go/quickstep/src/**/*.java", "go/quickstep/src/**/*.kt" ],
}

filegroup {
    name: "launcher-src_shortcuts_overrides",
    srcs: [ "src_shortcuts_overrides/**/*.java", "src_shortcuts_overrides/**/*.kt" ],
}

filegroup {
    name: "launcher-src_ui_overrides",
    srcs: [ "src_ui_overrides/**/*.java", "src_ui_overrides/**/*.kt" ],
}

filegroup {
    name: "launcher-ext_tests",
    srcs: [ "ext_tests/**/*.java", "ext_tests/**/*.kt" ],
}

filegroup {
    name: "launcher-quickstep-ext_tests",
    srcs: [ "quickstep/ext_tests/**/*.java", "quickstep/ext_tests/**/*.kt" ],
}

// Proguard files for Launcher3
filegroup {
    name: "launcher-proguard-rules",
    srcs: ["proguard.flags"],
}

android_library {
    name: "launcher-aosp-tapl",
    libs: [
        "framework-statsd",
    ],
    static_libs: [
        "androidx.annotation_annotation",
        "androidx.test.runner",
        "androidx.test.rules",
        "androidx.test.uiautomator_uiautomator",
        "androidx.preference_preference",
        "SystemUISharedLib",
        "animationlib",
        "launcher-testing-shared",
    ],
    srcs: [
        "tests/tapl/**/*.java",
    ],
    resource_dirs: [ ],
    manifest: "tests/tapl/AndroidManifest.xml",
    platform_apis: true,
}

java_library_static {
    name: "launcher_log_protos_lite",
    srcs: [
        "protos/*.proto",
        "protos_overrides/*.proto",
    ],
    sdk_version: "current",
    proto: {
        type: "lite",
        local_include_dirs:[
            "protos",
            "protos_overrides",
        ],
    },
    static_libs: ["libprotobuf-java-lite"],
}

java_library_static {
    name: "launcher_quickstep_log_protos_lite",
    srcs: [
        "quickstep/protos_overrides/*.proto",
    ],
    sdk_version: "current",
    proto: {
        type: "lite",
        local_include_dirs:[
            "quickstep/protos_overrides",
        ],
    },
    static_libs: [
      "libprotobuf-java-lite",
      "launcher_log_protos_lite"
      ],
}

java_library {
    name: "LauncherPluginLib",

    static_libs: ["PluginCoreLib"],

    srcs: ["src_plugins/**/*.java"],

    sdk_version: "current",
    min_sdk_version: min_launcher3_sdk_version,
}

java_import {
    name: "libGoogleFeed",
    jars: [
        "libs/libGoogleFeed.jar",
    ],
}

// Library with all the dependencies for building Launcher3
android_library {
    name: "Launcher3ResLib",
    srcs: [ ],
    resource_dirs: ["res"],
    static_libs: [
        "LauncherPluginLib",
        "launcher_quickstep_log_protos_lite",
        "androidx-constraintlayout_constraintlayout",
        "androidx.recyclerview_recyclerview",
        "androidx.dynamicanimation_dynamicanimation",
        "androidx.fragment_fragment",
        "androidx.preference_preference",
        "androidx.slice_slice-view",
        "androidx.cardview_cardview",
        "com.google.android.material_material",
        "iconloader_base",
        "view_capture",
        "animationlib",
        "libGoogleFeed",
    ],
    manifest: "AndroidManifest-common.xml",
    sdk_version: "current",
    min_sdk_version: min_launcher3_sdk_version,
    lint: {
        baseline_filename: "lint-baseline-res-lib.xml",
    },
}

//
// Build rule for Launcher3 dependencies lib.
//
android_library {
    name: "Launcher3CommonDepsLib",
    srcs: ["src_build_config/**/*.java"],
    static_libs: [
        "SystemUI-statsd",
        "Launcher3ResLib",
        "launcher-testing-shared",
        "animationlib",
<<<<<<< HEAD
        "org.lineageos.platform"
=======
        "com_android_launcher3_flags_lib",
        "com_android_wm_shell_flags_lib",
>>>>>>> 5f635e80
    ],
    sdk_version: "current",
    min_sdk_version: min_launcher3_sdk_version,
    manifest: "AndroidManifest-common.xml",
    lint: {
        baseline_filename: "lint-baseline-common-deps-lib.xml",
    },
}

//
// Build rule for Launcher3 app.
//
android_app {
    name: "Trebuchet",

    static_libs: [
        "Launcher3CommonDepsLib",
    ],
    srcs: [
        ":launcher-src",
        ":launcher-src_shortcuts_overrides",
        ":launcher-src_ui_overrides",
        ":launcher-ext_tests",
    ],
    resource_dirs: [
        "ext_tests/res",
    ],
    optimize: {
        proguard_flags_files: ["proguard.flags"],
        // Proguard is disable for testing. Derivarive prjects to keep proguard enabled
        enabled: false,
    },

    sdk_version: "current",
    min_sdk_version: min_launcher3_sdk_version,
    target_sdk_version: "current",
    privileged: true,
    system_ext_specific: true,

    overrides: [
        "Home",
        "Launcher2",
        "QuickSearchBox",
    ],
    required: ["privapp_whitelist_com.android.launcher3"],

    jacoco: {
        include_filter: ["com.android.launcher3.**"],
    },
    additional_manifests: [
        "AndroidManifest-common.xml",
    ],
    lint: {
        baseline_filename: "lint-baseline-launcher3.xml",
    },
}

// Library with all the dependencies for building quickstep
android_library {
    name: "QuickstepResLib",
    srcs: [ ],
    resource_dirs: [
        "quickstep/res",
    ],
    libs: [
        "framework-statsd",
    ],
    static_libs: [
        "Launcher3ResLib",
        "lottie",
        "SystemUISharedLib",
        "SettingsLibSettingsTheme",
        "SystemUI-statsd",
        "animationlib",
    ],
    manifest: "quickstep/AndroidManifest.xml",
    min_sdk_version: "current",
}


// Library with all the dependencies for building Launcher Go
android_library {
    name: "LauncherGoResLib",
    srcs: [
        ":launcher-src",
        ":launcher-quickstep-src",
        ":launcher-go-src",
        ":launcher-go-quickstep-src",
    ],
    resource_dirs: [
        "go/res",
        "go/quickstep/res",
    ],
    // Note the ordering here is important when it comes to resource
    // overriding. We want the most specific resource overrides defined
    // in QuickstepResLib to take precendece, so it should be the final
    // dependency. See b/205278434 for how this can go wrong.
    static_libs: [
        "Launcher3CommonDepsLib",
        "QuickstepResLib",
        "androidx.room_room-runtime",
    ],
    plugins: ["androidx.room_room-compiler-plugin"],
    manifest: "quickstep/AndroidManifest.xml",
    additional_manifests: [
        "go/AndroidManifest.xml",
        "AndroidManifest-common.xml",
    ],
    min_sdk_version: "current",
    lint: {
        baseline_filename: "lint-baseline-go-res-lib.xml",
    },
}

// Build rule for Quickstep library
android_library {
    name: "Launcher3QuickStepLib",
    srcs: [
        ":launcher-src",
        ":launcher-quickstep-src",
        ":launcher-src_shortcuts_overrides",
    ],
    resource_dirs: [],
    libs: [
        "framework-statsd",
    ],
    // Note the ordering here is important when it comes to resource
    // overriding. We want the most specific resource overrides defined
    // in QuickstepResLib to take precendece, so it should be the final
    // dependency. See b/208647810 for how this can go wrong.
    static_libs: [
        "SystemUI-statsd",
        "SystemUISharedLib",
        "Launcher3CommonDepsLib",
        "QuickstepResLib",
        "animationlib",
    ],
    manifest: "quickstep/AndroidManifest.xml",
    platform_apis: true,
    min_sdk_version: "current",
    lint: {
        baseline_filename: "lint-baseline-launcher3.xml",
    },
}

// Build rule for Launcher3 Go app for Android Go devices.
android_app {
    name: "TrebuchetGo",

    static_libs: ["Launcher3CommonDepsLib"],

    srcs: [
        ":launcher-src",
        ":launcher-go-src",
        ":launcher-src_ui_overrides",
    ],

    resource_dirs: ["go/res"],

    optimize: {
        proguard_flags_files: ["proguard.flags"],
    },

    sdk_version: "current",
    min_sdk_version: "current",
    target_sdk_version: "current",
    privileged: true,
    system_ext_specific: true,
    overrides: [
        "Home",
        "Launcher2",
        "Launcher3",
        "Launcher3QuickStep",
        "Launcher3Go",
        "QuickSearchBox",
    ],
    required: ["privapp_whitelist_com.android.launcher3"],

    additional_manifests: [
        "AndroidManifest.xml",
        "AndroidManifest-common.xml",
    ],

    manifest: "go/AndroidManifest.xml",
    jacoco: {
        include_filter: ["com.android.launcher3.*"],
    }

}

// Build rule for Quickstep app.
android_app {
    name: "TrebuchetQuickStep",

    static_libs: ["Launcher3QuickStepLib"],
    optimize: {
        enabled: false,
    },

    platform_apis: true,
    min_sdk_version: "current",
    target_sdk_version: "current",

    privileged: true,
    system_ext_specific: true,
    overrides: [
        "Home",
        "Launcher2",
        "Launcher3",
        "Launcher3QuickStep",
        "QuickSearchBox",
    ],
    required: ["privapp_whitelist_com.android.launcher3"],

    resource_dirs: ["quickstep/res"],

    additional_manifests: [
        "quickstep/AndroidManifest-launcher.xml",
        "AndroidManifest-common.xml",
    ],

    manifest: "quickstep/AndroidManifest.xml",
    jacoco: {
        include_filter: ["com.android.launcher3.*"],
    }

}

// Build rule for Launcher3 Go app with quickstep for Android Go devices.
android_app {
    name: "TrebuchetQuickStepGo",

    static_libs: [
        "SystemUI-statsd",
        "SystemUISharedLib",
        "LauncherGoResLib",
    ],

    platform_apis: true,
    min_sdk_version: "current",
    target_sdk_version: "current",

    srcs: [ ],

    resource_dirs: [
        "go/quickstep/res",
        "go/res",
        "quickstep/res",
    ],

    optimize: {
        proguard_flags_files: ["proguard.flags"],
        enabled: true,
    },

    privileged: true,
    system_ext_specific: true,
    overrides: [
        "Home",
        "Launcher2",
        "Launcher3",
        "Launcher3QuickStep",
        "Launcher3QuickStepGo",
        "QuickSearchBox",
    ],
    required: ["privapp_whitelist_com.android.launcher3"],

    additional_manifests: [
        "go/AndroidManifest.xml",
        "go/AndroidManifest-launcher.xml",
        "AndroidManifest-common.xml",
    ],

    manifest: "quickstep/AndroidManifest.xml",
    jacoco: {
        include_filter: ["com.android.launcher3.*"],
    }

}
<|MERGE_RESOLUTION|>--- conflicted
+++ resolved
@@ -183,12 +183,9 @@
         "Launcher3ResLib",
         "launcher-testing-shared",
         "animationlib",
-<<<<<<< HEAD
-        "org.lineageos.platform"
-=======
         "com_android_launcher3_flags_lib",
         "com_android_wm_shell_flags_lib",
->>>>>>> 5f635e80
+        "org.lineageos.platform"
     ],
     sdk_version: "current",
     min_sdk_version: min_launcher3_sdk_version,
