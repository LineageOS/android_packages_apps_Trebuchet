// Copyright (C) 2018 The Android Open Source Project
//
// Licensed under the Apache License, Version 2.0 (the "License");
// you may not use this file except in compliance with the License.
// You may obtain a copy of the License at
//
//      http://www.apache.org/licenses/LICENSE-2.0
//
// Unless required by applicable law or agreed to in writing, software
// distributed under the License is distributed on an "AS IS" BASIS,
// WITHOUT WARRANTIES OR CONDITIONS OF ANY KIND, either express or implied.
// See the License for the specific language governing permissions and
// limitations under the License.

package {
    // See: http://go/android-license-faq
    default_applicable_licenses: ["Android-Apache-2.0"],
}

min_launcher3_sdk_version = "26"

// Common source files used to build launcher (java and kotlin)
// All sources are split so they can be reused in many other libraries/apps in other folders
filegroup {
    name: "launcher-src",
    srcs: [
        "src/**/*.java",
        "src/**/*.kt",
    ],
}

filegroup {
    name: "launcher-quickstep-src",
    srcs: [
        "quickstep/src/**/*.java",
        "quickstep/src/**/*.kt",
    ],
}

filegroup {
    name: "launcher-go-src",
    srcs: [
        "go/src/**/*.java",
        "go/src/**/*.kt",
    ],
}

filegroup {
    name: "launcher-go-quickstep-src",
    srcs: [
        "go/quickstep/src/**/*.java",
        "go/quickstep/src/**/*.kt",
    ],
}

filegroup {
    name: "launcher-src_shortcuts_overrides",
    srcs: [
        "src_shortcuts_overrides/**/*.java",
        "src_shortcuts_overrides/**/*.kt",
    ],
}

filegroup {
    name: "launcher-src_ui_overrides",
    srcs: [
        "src_ui_overrides/**/*.java",
        "src_ui_overrides/**/*.kt",
    ],
}

filegroup {
    name: "launcher-ext_tests",
    srcs: [
        "ext_tests/**/*.java",
        "ext_tests/**/*.kt",
    ],
}

filegroup {
    name: "launcher-quickstep-ext_tests",
    srcs: [
        "quickstep/ext_tests/**/*.java",
        "quickstep/ext_tests/**/*.kt",
    ],
}

// Proguard files for Launcher3
filegroup {
    name: "launcher-proguard-rules",
    srcs: ["proguard.flags"],
}

android_library {
    name: "launcher-aosp-tapl",
    libs: [
        "framework-statsd",
    ],
    static_libs: [
        "androidx.annotation_annotation",
        "androidx.test.runner",
        "androidx.test.rules",
        "androidx.test.uiautomator_uiautomator",
        "androidx.preference_preference",
        "SystemUISharedLib",
        "animationlib",
        "launcher-testing-shared",
    ],
    srcs: [
        "tests/tapl/**/*.java",
        "tests/tapl/**/*.kt",
    ],
    resource_dirs: [],
    manifest: "tests/tapl/AndroidManifest.xml",
    platform_apis: true,
}

java_library_static {
    name: "launcher_log_protos_lite",
    srcs: [
        "protos/*.proto",
        "protos_overrides/*.proto",
    ],
    sdk_version: "current",
    proto: {
        type: "lite",
        local_include_dirs: [
            "protos",
            "protos_overrides",
        ],
    },
    static_libs: ["libprotobuf-java-lite"],
}

java_library_static {
    name: "launcher_quickstep_log_protos_lite",
    srcs: [
        "quickstep/protos_overrides/*.proto",
    ],
    sdk_version: "current",
    proto: {
        type: "lite",
        local_include_dirs: [
            "quickstep/protos_overrides",
        ],
    },
    static_libs: [
        "libprotobuf-java-lite",
        "launcher_log_protos_lite",
    ],
}

java_library {
    name: "LauncherPluginLib",

    static_libs: ["PluginCoreLib"],

    srcs: ["src_plugins/**/*.java"],

    sdk_version: "current",
    min_sdk_version: min_launcher3_sdk_version,
}

java_import {
    name: "libGoogleFeed",
    jars: [
        "libs/libGoogleFeed.jar",
    ],
}

// Library with all the dependencies for building Launcher3
android_library {
    name: "Launcher3ResLib",
    srcs: [],
    resource_dirs: ["res"],
    static_libs: [
        "LauncherPluginLib",
        "launcher_quickstep_log_protos_lite",
        "androidx-constraintlayout_constraintlayout",
        "androidx.recyclerview_recyclerview",
        "androidx.dynamicanimation_dynamicanimation",
        "androidx.fragment_fragment",
        "androidx.preference_preference",
        "androidx.slice_slice-view",
        "androidx.cardview_cardview",
        "androidx.window_window",
        "com.google.android.material_material",
        "iconloader_base",
        "view_capture",
        "animationlib",
<<<<<<< HEAD
        "libGoogleFeed",
=======
>>>>>>> fb095226
    ],
    manifest: "AndroidManifest-common.xml",
    sdk_version: "current",
    min_sdk_version: min_launcher3_sdk_version,
    lint: {
        baseline_filename: "lint-baseline2.xml",
    },
}

//
// Build rule for Launcher3 dependencies lib.
//
android_library {
    name: "Launcher3CommonDepsLib",
    srcs: ["src_build_config/**/*.java"],
    static_libs: [
        "SystemUI-statsd",
        "Launcher3ResLib",
        "launcher-testing-shared",
        "animationlib",
        "com_android_launcher3_flags_lib",
        "com_android_wm_shell_flags_lib",
<<<<<<< HEAD
        "org.lineageos.platform"
=======
        "android.appwidget.flags-aconfig-java",
        "com.android.window.flags.window-aconfig-java",
>>>>>>> fb095226
    ],
    sdk_version: "current",
    min_sdk_version: min_launcher3_sdk_version,
    manifest: "AndroidManifest-common.xml",
    lint: {
        baseline_filename: "lint-baseline2.xml",
    },
}

//
// Build rule for Launcher3 app.
//
android_app {
    name: "Trebuchet",

    static_libs: [
        "Launcher3CommonDepsLib",
    ],
    srcs: [
        ":launcher-src",
        ":launcher-src_shortcuts_overrides",
        ":launcher-src_ui_overrides",
        ":launcher-ext_tests",
    ],
    resource_dirs: [
        "ext_tests/res",
    ],
    optimize: {
        proguard_flags_files: ["proguard.flags"],
        // Proguard is disable for testing. Derivarive prjects to keep proguard enabled
        enabled: false,
    },

    sdk_version: "current",
    min_sdk_version: min_launcher3_sdk_version,
    target_sdk_version: "current",
    privileged: true,
    system_ext_specific: true,

    overrides: [
        "Home",
        "Launcher2",
        "QuickSearchBox",
    ],
    required: ["privapp_whitelist_com.android.launcher3"],

    jacoco: {
        include_filter: ["com.android.launcher3.**"],
    },
    additional_manifests: [
        "AndroidManifest-common.xml",
    ],
    lint: {
        baseline_filename: "lint-baseline.xml",
    },
}

// Library with all the dependencies for building quickstep
android_library {
    name: "QuickstepResLib",
    srcs: [],
    resource_dirs: [
        "quickstep/res",
    ],
    libs: [
        "framework-statsd",
    ],
    static_libs: [
        "Launcher3ResLib",
        "lottie",
        "SystemUISharedLib",
        "SettingsLibSettingsTheme",
        "SystemUI-statsd",
        "animationlib",
    ],
    manifest: "quickstep/AndroidManifest.xml",
    min_sdk_version: "current",
}

// Library with all the dependencies for building Launcher Go
android_library {
    name: "LauncherGoResLib",
    srcs: [
        ":launcher-src",
        ":launcher-quickstep-src",
        ":launcher-go-src",
        ":launcher-go-quickstep-src",
    ],
    resource_dirs: [
        "go/res",
        "go/quickstep/res",
    ],
    // Note the ordering here is important when it comes to resource
    // overriding. We want the most specific resource overrides defined
    // in QuickstepResLib to take precendece, so it should be the final
    // dependency. See b/205278434 for how this can go wrong.
    static_libs: [
        "Launcher3CommonDepsLib",
        "QuickstepResLib",
        "androidx.room_room-runtime",
    ],
    plugins: ["androidx.room_room-compiler-plugin"],
    manifest: "quickstep/AndroidManifest.xml",
    additional_manifests: [
        "go/AndroidManifest.xml",
        "AndroidManifest-common.xml",
    ],
    min_sdk_version: "current",
    // TODO(b/319712088): re-enable use_resource_processor
    use_resource_processor: false,
}

// Build rule for Quickstep library
android_library {
    name: "Launcher3QuickStepLib",
    srcs: [
        ":launcher-src",
        ":launcher-quickstep-src",
        ":launcher-src_shortcuts_overrides",
    ],
    resource_dirs: [],
    libs: [
        "framework-statsd",
    ],
    // Note the ordering here is important when it comes to resource
    // overriding. We want the most specific resource overrides defined
    // in QuickstepResLib to take precendece, so it should be the final
    // dependency. See b/208647810 for how this can go wrong.
    static_libs: [
        "SystemUI-statsd",
        "SystemUISharedLib",
        "Launcher3CommonDepsLib",
        "QuickstepResLib",
        "animationlib",
    ],
    manifest: "quickstep/AndroidManifest.xml",
    platform_apis: true,
    min_sdk_version: "current",
    // TODO(b/319712088): re-enable use_resource_processor
    use_resource_processor: false,
}

// Build rule for Launcher3 Go app for Android Go devices.
android_app {
    name: "TrebuchetGo",

    static_libs: ["Launcher3CommonDepsLib"],

    srcs: [
        ":launcher-src",
        ":launcher-go-src",
        ":launcher-src_ui_overrides",
    ],

    resource_dirs: ["go/res"],

    optimize: {
        proguard_flags_files: ["proguard.flags"],
    },

    sdk_version: "current",
    min_sdk_version: "current",
    target_sdk_version: "current",
    privileged: true,
    system_ext_specific: true,
    overrides: [
        "Home",
        "Launcher2",
        "Launcher3",
        "Launcher3QuickStep",
        "Launcher3Go",
        "QuickSearchBox",
    ],
    required: ["privapp_whitelist_com.android.launcher3"],

    additional_manifests: [
        "AndroidManifest.xml",
        "AndroidManifest-common.xml",
    ],

    manifest: "go/AndroidManifest.xml",
    jacoco: {
        include_filter: ["com.android.launcher3.*"],
    },

}

// Build rule for Quickstep app.
android_app {
    name: "TrebuchetQuickStep",

    static_libs: ["Launcher3QuickStepLib"],
    optimize: {
        enabled: false,
    },

    platform_apis: true,
    min_sdk_version: "current",
    target_sdk_version: "current",

    privileged: true,
    system_ext_specific: true,
    overrides: [
        "Home",
        "Launcher2",
        "Launcher3",
        "Launcher3QuickStep",
        "QuickSearchBox",
    ],
    required: ["privapp_whitelist_com.android.launcher3"],

    resource_dirs: ["quickstep/res"],

    additional_manifests: [
        "quickstep/AndroidManifest-launcher.xml",
        "AndroidManifest-common.xml",
    ],

    manifest: "quickstep/AndroidManifest.xml",
    jacoco: {
        include_filter: ["com.android.launcher3.*"],
    },

}

// Build rule for Launcher3 Go app with quickstep for Android Go devices.
android_app {
    name: "TrebuchetQuickStepGo",

    static_libs: [
        "SystemUI-statsd",
        "SystemUISharedLib",
        "LauncherGoResLib",
    ],

    platform_apis: true,
    min_sdk_version: "current",
    target_sdk_version: "current",

    srcs: [],

    resource_dirs: [
        "go/quickstep/res",
        "go/res",
        "quickstep/res",
    ],

    optimize: {
        proguard_flags_files: ["proguard.flags"],
        enabled: true,
    },

    privileged: true,
    system_ext_specific: true,
    overrides: [
        "Home",
        "Launcher2",
        "Launcher3",
        "Launcher3QuickStep",
        "Launcher3QuickStepGo",
        "QuickSearchBox",
    ],
    required: ["privapp_whitelist_com.android.launcher3"],

    additional_manifests: [
        "go/AndroidManifest.xml",
        "go/AndroidManifest-launcher.xml",
        "AndroidManifest-common.xml",
    ],

    manifest: "quickstep/AndroidManifest.xml",
    jacoco: {
        include_filter: ["com.android.launcher3.*"],
    },

}<|MERGE_RESOLUTION|>--- conflicted
+++ resolved
@@ -188,10 +188,7 @@
         "iconloader_base",
         "view_capture",
         "animationlib",
-<<<<<<< HEAD
         "libGoogleFeed",
-=======
->>>>>>> fb095226
     ],
     manifest: "AndroidManifest-common.xml",
     sdk_version: "current",
@@ -214,12 +211,9 @@
         "animationlib",
         "com_android_launcher3_flags_lib",
         "com_android_wm_shell_flags_lib",
-<<<<<<< HEAD
-        "org.lineageos.platform"
-=======
         "android.appwidget.flags-aconfig-java",
         "com.android.window.flags.window-aconfig-java",
->>>>>>> fb095226
+        "org.lineageos.platform"
     ],
     sdk_version: "current",
     min_sdk_version: min_launcher3_sdk_version,
