--- conflicted
+++ resolved
@@ -160,11 +160,8 @@
         "androidx.cardview_cardview",
         "com.google.android.material_material",
         "iconloader_base",
-<<<<<<< HEAD
+        "view_capture"
         "libGoogleFeed",
-=======
-        "view_capture"
->>>>>>> 2c34cba0
     ],
     manifest: "AndroidManifest-common.xml",
     sdk_version: "current",
