#
# Copyright (C) 2008 The Android Open Source Project
#
# Licensed under the Apache License, Version 2.0 (the "License");
# you may not use this file except in compliance with the License.
# You may obtain a copy of the License at
#
#      http://www.apache.org/licenses/LICENSE-2.0
#
# Unless required by applicable law or agreed to in writing, software
# distributed under the License is distributed on an "AS IS" BASIS,
# WITHOUT WARRANTIES OR CONDITIONS OF ANY KIND, either express or implied.
# See the License for the specific language governing permissions and
# limitations under the License.
#

LOCAL_PATH := $(call my-dir)
include $(CLEAR_VARS)

LOCAL_MODULE_TAGS := optional

LOCAL_STATIC_JAVA_LIBRARIES := android-common android-support-v13

LOCAL_SRC_FILES := $(call all-java-files-under, src) $(call all-renderscript-files-under, src)

<<<<<<< HEAD

=======
>>>>>>> 50d4e629
LOCAL_PACKAGE_NAME := Trebuchet
LOCAL_CERTIFICATE := shared

LOCAL_OVERRIDES_PACKAGES := Home Launcher2

LOCAL_PROGUARD_FLAG_FILES := proguard.flags

include $(BUILD_PACKAGE)

include $(call all-makefiles-under,$(LOCAL_PATH))<|MERGE_RESOLUTION|>--- conflicted
+++ resolved
@@ -23,10 +23,6 @@
 
 LOCAL_SRC_FILES := $(call all-java-files-under, src) $(call all-renderscript-files-under, src)
 
-<<<<<<< HEAD
-
-=======
->>>>>>> 50d4e629
 LOCAL_PACKAGE_NAME := Trebuchet
 LOCAL_CERTIFICATE := shared
 
